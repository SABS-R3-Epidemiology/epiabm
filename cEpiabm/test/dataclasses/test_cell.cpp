
#include "dataclasses/cell.hpp"

#include "../catch/catch.hpp"

#include <random>

using namespace epiabm;

inline CellPtr makeSubject(size_t n_microcells, size_t n_people)
{
    CellPtr subject = std::make_shared<Cell>(0);
    REQUIRE(subject->index() == 0);
    for (size_t i = 0; i < n_microcells; i++)
    {
        subject->microcells().push_back(Microcell(i));
    }

    for (size_t i = 0; i < n_people * n_microcells; i++)
    {
        subject->people().push_back(Person(i%10, i, i / 10));
        subject->microcells()[i % 10].people().push_back(i);
    }

    REQUIRE(subject->microcells().size() == n_microcells);
    for (size_t i = 0; i < n_microcells; i++)
        REQUIRE(subject->microcells()[i].people().size() == n_people);
    REQUIRE(subject->people().size() == n_microcells * n_people);
    return subject;
}

TEST_CASE("dataclasses/cell: test initialize cell", "[Cell]")
{
    Cell subject = Cell(0);
    REQUIRE(subject.microcells().empty());
    REQUIRE(subject.people().empty());
}

TEST_CASE("dataclasses/cell: test add microcells", "[Cell]")
{
    Cell subject = Cell(0);
    REQUIRE(subject.microcells().empty());
    REQUIRE(subject.people().empty());

    for (size_t i = 0; i < 100; i++)
    {
        subject.microcells().push_back(Microcell(i));
    }
    REQUIRE(subject.microcells().size() == 100);

    for (size_t i = 0; i < 100; i++)
    {
        REQUIRE(subject.microcells()[i].cellPos() == i);
    }
}

TEST_CASE("dataclasses/cell: test getMicrocell", "[Cell]")
{
    Cell subject = Cell(0);
    REQUIRE(subject.microcells().empty());
    REQUIRE(subject.people().empty());

    for (size_t i = 0; i < 100; i++)
    {
        subject.microcells().push_back(Microcell(i));
    }
    REQUIRE(subject.microcells().size() == 100);

    for (size_t i = 0; i < 100; i++)
    {
        REQUIRE(subject.getMicrocell(i).cellPos() == i);
    }
}

TEST_CASE("dataclasses/cell: test add people", "[Cell]")
{
    Cell subject = Cell(0);
    REQUIRE(subject.microcells().empty());
    REQUIRE(subject.people().empty());

    for (size_t i = 0; i < 1000; i++)
    {
        subject.people().push_back(Person(0, i, 0));
    }
    REQUIRE(subject.people().size() == 1000);

    for (size_t i = 0; i < 1000; i++)
    {
        REQUIRE(subject.people()[i].cellPos() == i);
    }
}

TEST_CASE("dataclasses/cell: test getPerson", "[Cell]")
{
    Cell subject = Cell(0);
    REQUIRE(subject.microcells().empty());
    REQUIRE(subject.people().empty());

    for (size_t i = 0; i < 1000; i++)
    {
        subject.people().push_back(Person(0, i, 0));
    }
    REQUIRE(subject.people().size() == 1000);

    for (size_t i = 0; i < 1000; i++)
    {
        REQUIRE(subject.getPerson(i).cellPos() == i);
    }
}

TEST_CASE("dataclasses/cell: test add people microcells", "[Cell]")
{
    CellPtr subject = makeSubject(10, 100);

    for (size_t i = 0; i < 10; i++)
    {
        for (size_t j = 0; j < subject->microcells()[i].people().size(); j++)
        {
            REQUIRE(subject->microcells()[i].getPerson(*subject, j).microcellPos() == j);
        }
    }

    for (size_t i = 0; i < 1000; i++)
    {
        REQUIRE(subject->people()[i].cellPos() == i);
        REQUIRE(subject->people()[i].microcellPos() == i / 10);
    }
}

TEST_CASE("dataclasses/cell: test forEachMicrocell", "[Cell]")
{
    Cell subject = Cell(0);
    std::set<Microcell *> microcells;
    for (size_t i = 0; i < 100; i++)
    {
        subject.microcells().push_back(Microcell(i));
    }
    for (size_t i = 0; i < 100; i++)
    {
        microcells.insert(&subject.microcells()[i]);
    }
    REQUIRE(subject.microcells().size() == 100);
    REQUIRE(microcells.size() == 100);

    REQUIRE_NOTHROW(
        subject.forEachMicrocell(
            [&](Microcell *microcell)
            {
                REQUIRE(microcells.find(microcell) != microcells.end());
                microcells.erase(microcell);
                return true;
            }));
    REQUIRE(microcells.size() == 0);
}

TEST_CASE("dataclasses/cell: test forEachMicrocell early stop", "[Cell]")
{
    Cell subject = Cell(0);
    std::set<Microcell *> microcells;
    for (size_t i = 0; i < 100; i++)
    {
        subject.microcells().push_back(Microcell(i));
    }
    for (size_t i = 0; i < 100; i++)
    {
        microcells.insert(&subject.microcells()[i]);
    }
    REQUIRE(subject.microcells().size() == 100);
    REQUIRE(microcells.size() == 100);

    int ctr = 0;
    REQUIRE_NOTHROW(
        subject.forEachMicrocell(
            [&](Microcell *microcell)
            {
                REQUIRE(microcells.find(microcell) != microcells.end());
                microcells.erase(microcell);
                ctr++;
                return ctr < 50;
            }));
    REQUIRE(microcells.size() == 50);
}

TEST_CASE("dataclasses/cell: test forEachPerson", "[Cell]")
{
    Cell subject = Cell(0);
    std::set<Person*> people;
    subject.people().reserve(1000);
    for (size_t i = 0; i < 1000; i++)
    {
        subject.people().push_back(Person(0, i, 0));
        people.insert(&subject.people()[i]);
    }
    REQUIRE(subject.people().size() == 1000);
    REQUIRE(people.size() == 1000);

    REQUIRE_NOTHROW(
        subject.forEachPerson(
            [&](Person* person)
            {
                REQUIRE(people.find(person) != people.end());
                people.erase(person);
                return true;
            }));
    REQUIRE(people.size() == 0);
}

TEST_CASE("dataclasses/cell: test forEachPerson early stop", "[Cell]")
{
    Cell subject = Cell(0);
    std::set<Person*> people;
    subject.people().reserve(1000);
    for (size_t i = 0; i < 1000; i++)
    {
        subject.people().push_back(Person(0, i, 0));
        people.insert(&subject.people()[i]);
    }
    REQUIRE(subject.people().size() == 1000);
    REQUIRE(people.size() == 1000);

    int ctr = 0;
    REQUIRE_NOTHROW(
        subject.forEachPerson(
            [&](Person* person)
            {
                REQUIRE(people.find(person) != people.end());
                people.erase(person);
                ctr++;
                return ctr < 500;
            }));
    REQUIRE(people.size() == 500);
}

TEST_CASE("dataclasses/cell: test queue people", "[Cell]")
{
    CellPtr subject = makeSubject(10, 100);

    std::set<size_t> queued = std::set<size_t>();
    // Queue random set of people
    for (int i = 0; i < 1000; i++)
    {
        size_t p = static_cast<unsigned long>(std::rand() % 1000);
        // If person is already in queue, this returns false and person isn't added to queue
        REQUIRE((queued.find(p) == queued.end()) == subject->enqueuePerson(p));
        queued.insert(p);
    }

    // Check can't queue same person multiple times
    for (auto it = queued.begin(); it != queued.end(); it++)
    {
        REQUIRE(subject->enqueuePerson(*it) == false);
    }

    auto process = [&](size_t p)
    {
        REQUIRE(queued.find(p) != queued.end());
        queued.erase(p);
    };

    auto processNone = [&](size_t)
    {
        // Require this function is never called
        REQUIRE(1 == 2);
    };

    REQUIRE_NOTHROW(subject->processQueue(process)); // Process queue
    REQUIRE(queued.empty());
    REQUIRE_NOTHROW(subject->processQueue(processNone)); // Queue should have been cleared
    REQUIRE(queued.empty());
}

TEST_CASE("dataclasses/cell: test infectious grouping", "[Cell]")
{
    for (int rep = 0; rep < 100; rep++)
    {
        CellPtr subject = makeSubject(10, 100);
        REQUIRE_NOTHROW(subject->initializeInfectiousGrouping());
        REQUIRE_NOTHROW(subject->numDead());
        REQUIRE_NOTHROW(subject->numRecovered());
        REQUIRE_NOTHROW(subject->numInfectious());
        REQUIRE_NOTHROW(subject->numExposed());
        REQUIRE_NOTHROW(subject->numSusceptible());
        std::set<size_t> infectious;

        auto verifyInfectious = [&]()
        {
            std::set<size_t> tmp = std::set<size_t>(infectious);
            subject->forEachInfectious(
                [&](Person *p)
                {
                    REQUIRE(tmp.find(p->cellPos()) != tmp.end());
                    tmp.erase(p->cellPos());
                    return true;
                });
            REQUIRE(tmp.size() == 0);
        };

        auto verifyNonInfectious = [&]()
        {
            std::set<size_t> tmp = std::set<size_t>();
            for (size_t i = 0; i < subject->people().size(); i++)
                if (infectious.find(i) == infectious.end())
                    tmp.insert(i);

            subject->forEachNonInfectious(
                [&](Person *p)
                {
                    REQUIRE(tmp.find(p->cellPos()) != tmp.end());
                    tmp.erase(p->cellPos());
                    return true;
                });
            REQUIRE(tmp.size() == 0);
        };

        for (int cycle = 0; cycle < 10; cycle++)
        {

            for (int n = 0; n < 1000; n++)
            {
                size_t i = static_cast<size_t>(std::rand() % 1000);
                REQUIRE(subject->markInfectious(i) == (infectious.find(i) == infectious.end()));
                infectious.insert(i);
                REQUIRE(subject->numInfectious() == infectious.size());
            }

            REQUIRE_NOTHROW(verifyInfectious());
            REQUIRE_NOTHROW(verifyNonInfectious());

            for (int n = 0; n < 1000; n++)
            {
                size_t i = static_cast<size_t>(std::rand() % 1000);
                REQUIRE(subject->markNonInfectious(i) == (infectious.find(i) != infectious.end()));
                infectious.erase(i);
                REQUIRE(subject->numInfectious() == infectious.size());
            }

            REQUIRE_NOTHROW(verifyInfectious());
            REQUIRE_NOTHROW(verifyNonInfectious());
        }
    }
}

TEST_CASE("dataclasses/cell: test infectious sampling", "[Cell]")
{
    CellPtr subject = makeSubject(10, 100);
    subject->initialize();
    Person* infector;
    auto callback = [&](Person* p) { infector = p; return true; };
    std::mt19937_64 rg;
    REQUIRE_FALSE(subject->sampleInfectious(1, callback, rg));

    auto callback2 = [&](Person* p){
        subject->markInfectious(p->cellPos()); 
        p->updateStatus(subject.get(), InfectionStatus::InfectASympt, 1);
        return true;
    };
    REQUIRE(subject->sampleSusceptible(10, callback2, rg));
    REQUIRE(subject->sampleInfectious(5, callback, rg));
}

TEST_CASE("dataclasses/cell: test susceptible sampling", "[Cell]")
{
    CellPtr subject = makeSubject(10, 100);
    subject->initialize();
    CellPtr empty = makeSubject(10, 0);
    empty->initialize();

    Person* infector;
    std::mt19937_64 rg;
    auto callback = [&](Person* p) { infector = p; return true; };
    REQUIRE(subject->sampleSusceptible(1, callback, rg));
    REQUIRE_FALSE(empty->sampleSusceptible(1, callback, rg));
}

TEST_CASE("dataclasses/cell: test compartment counter", "[Cell]")
{
<<<<<<< HEAD
    CellPtr subject = makeSubject(10, 100);
    REQUIRE_NOTHROW(subject->initialize());
    REQUIRE(subject->compartmentCount(InfectionStatus::Susceptible) == 1000);
    REQUIRE(subject->microcells()[0].compartmentCount(InfectionStatus::Susceptible) == 100);
    REQUIRE(subject->compartmentCount(InfectionStatus::Exposed) == 0);
    REQUIRE(subject->microcells()[0].compartmentCount(InfectionStatus::Exposed) == 0);
=======
    Cell subject = makeSubject(10, 100);
    REQUIRE_NOTHROW(subject.initialize());
    REQUIRE(subject.compartmentCount(InfectionStatus::Susceptible) == 1000);
    REQUIRE(subject.microcells()[0].compartmentCount(InfectionStatus::Susceptible) == 100);
    REQUIRE(subject.compartmentCount(InfectionStatus::Exposed) == 0);
    REQUIRE(subject.microcells()[0].compartmentCount(InfectionStatus::Exposed) == 0);
>>>>>>> 53393ddd
}

TEST_CASE("dataclasses/cell: test set and get location", "[Cell]")
{
    Cell subject = Cell(0);
    auto base_loc = std::make_pair(0.0, 0.0);
    auto loc = std::make_pair(1.0, 1.0);
    REQUIRE(subject.location() == base_loc); //should work, might initialise to different values

    subject.setLocation(loc);
    REQUIRE_FALSE(subject.location() == base_loc);
    auto retrieve_loc = subject.location();
    REQUIRE(retrieve_loc == loc);
}<|MERGE_RESOLUTION|>--- conflicted
+++ resolved
@@ -374,21 +374,25 @@
 
 TEST_CASE("dataclasses/cell: test compartment counter", "[Cell]")
 {
-<<<<<<< HEAD
     CellPtr subject = makeSubject(10, 100);
     REQUIRE_NOTHROW(subject->initialize());
     REQUIRE(subject->compartmentCount(InfectionStatus::Susceptible) == 1000);
     REQUIRE(subject->microcells()[0].compartmentCount(InfectionStatus::Susceptible) == 100);
     REQUIRE(subject->compartmentCount(InfectionStatus::Exposed) == 0);
     REQUIRE(subject->microcells()[0].compartmentCount(InfectionStatus::Exposed) == 0);
-=======
-    Cell subject = makeSubject(10, 100);
-    REQUIRE_NOTHROW(subject.initialize());
-    REQUIRE(subject.compartmentCount(InfectionStatus::Susceptible) == 1000);
-    REQUIRE(subject.microcells()[0].compartmentCount(InfectionStatus::Susceptible) == 100);
-    REQUIRE(subject.compartmentCount(InfectionStatus::Exposed) == 0);
-    REQUIRE(subject.microcells()[0].compartmentCount(InfectionStatus::Exposed) == 0);
->>>>>>> 53393ddd
+}
+
+TEST_CASE("dataclasses/cell: test set and get location", "[Cell]")
+{
+    Cell subject = Cell(0);
+    auto base_loc = std::make_pair(0.0, 0.0);
+    auto loc = std::make_pair(1.0, 1.0);
+    REQUIRE(subject.location() == base_loc); //should work, might initialise to different values
+
+    subject.setLocation(loc);
+    REQUIRE_FALSE(subject.location() == base_loc);
+    auto retrieve_loc = subject.location();
+    REQUIRE(retrieve_loc == loc);
 }
 
 TEST_CASE("dataclasses/cell: test set and get location", "[Cell]")

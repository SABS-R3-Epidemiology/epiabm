--- conflicted
+++ resolved
@@ -52,8 +52,6 @@
 {
     SpatialSweepPtr subject = std::make_shared<SpatialSweep>(
         JsonFactory().loadConfig(std::filesystem::path("../testdata/test_config.json")));
-<<<<<<< HEAD
-=======
     PopulationPtr population = PopulationFactory().makePopulation(5, 5, 1000);
     random_seed(population, 10, InfectionStatus::InfectASympt, 5);
     population->initialize();
@@ -94,7 +92,6 @@
     SimulationConfigPtr cfg = JsonFactory().loadConfig(std::filesystem::path("../testdata/test_config.json"));
     cfg->infectionConfig->spatial_distance_metric = "covidsim";
     SpatialSweepPtr subject = std::make_shared<SpatialSweep>(cfg);
->>>>>>> 982baac4
     PopulationPtr population = PopulationFactory().makePopulation(5, 5, 1000);
     random_seed(population, 10, InfectionStatus::InfectASympt, 5);
     population->initialize();

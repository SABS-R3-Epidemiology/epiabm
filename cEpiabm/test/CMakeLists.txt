--- conflicted
+++ resolved
@@ -36,10 +36,7 @@
     reporters/test_cell_compartment_reporter.cpp
     reporters/test_percell_compartment_reporter.cpp
     reporters/test_population_compartment_reporter.cpp
-<<<<<<< HEAD
-=======
     utility/test_distance_metrics.cpp
->>>>>>> 419777bb
     test_basic_simulation.cpp
 )
 

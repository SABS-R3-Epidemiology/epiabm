
#find_package(Catch2 CONFIG REQUIRED)
#message(STATUS "Found Catch2 ${Catch2_VERSION}")

set(src_testdata_path ${CMAKE_CURRENT_SOURCE_DIR}/testdata)
set(build_testdata_path ${PROJECT_BINARY_DIR}/testdata)

set(CATCH_INCLUDE_DIR ${CMAKE_CURRENT_SOURCE_DIR}/catch)
add_library(catch INTERFACE)
target_include_directories(catch INTERFACE ${CATCH_INCLUDE_DIR})

add_library(catch_main STATIC catch_main.cpp)
#target_link_libraries(catch_main PUBLIC Catch2::Catch2WithMain)
target_link_libraries(catch_main PRIVATE project_settings)
target_link_libraries(catch_main PUBLIC catch)

add_definitions(-DEPIABM_TEST_DIR=\"${CMAKE_CURRENT_LIST_DIR}\")

set(
    test_src
    dataclasses/test_person.cpp
    dataclasses/test_microcell.cpp
    dataclasses/test_cell.cpp
    dataclasses/test_population.cpp
    dataclasses/test_household.cpp
    dataclasses/test_place.cpp
    dataclasses/test_compartment_counter.cpp
    dataclasses/test_infection_status.cpp
    test_population_factory.cpp
    test_toy_population_factory.cpp
    test_output_file_handler.cpp
    test_log_file.cpp
    test_covidsim.cpp
    configuration/test_json_factory.cpp
    configuration/test_simulation_config.cpp
    configuration/test_infection_config.cpp
    configuration/test_population_config.cpp
    configuration/test_host_progression_config.cpp
    sweeps/test_household_sweep.cpp
    sweeps/test_new_infection_sweep.cpp
    sweeps/test_basic_host_progression_sweep.cpp
    sweeps/test_random_seed_sweep.cpp
    sweeps/test_spatial_sweep.cpp
    reporters/test_cell_compartment_reporter.cpp
    reporters/test_percell_compartment_reporter.cpp
    reporters/test_population_compartment_reporter.cpp
<<<<<<< HEAD
    utilities/test_inverse_cdf.cpp
    utilities/test_random_manager.cpp
    utilities/test_random_generator.cpp
=======
    utility/test_distance_metrics.cpp
>>>>>>> 53393ddd
    test_basic_simulation.cpp
)

add_executable(unit_tests ${test_src})
target_link_libraries(unit_tests PRIVATE epiabm_lib project_warnings project_settings)
target_link_libraries(unit_tests PUBLIC catch_main)

function (setup_testdata)
    if(EXISTS "${build_testdata_path}")
        file(REMOVE_RECURSE "${build_testdata_path}")
        file(MAKE_DIRECTORY "${build_testdata_path}")
    endif()
    file(GLOB src_testdata_files "${src_testdata_path}/*")
    file(COPY ${src_testdata_files} DESTINATION "${build_testdata_path}")
endfunction()

# automatically discover tests related to the "tests"
#include(Catch)
enable_testing()
#include(CTest)
include(../cmake/Catch.cmake)
#set(CMAKE_MODULE_PATH ${CMAKE_MODULE_PATH} ${CMAKE_CURRENT_SOURCE_DIR}/../cmake)
catch_discover_tests(unit_tests)
#add_test(unit_tests, unit_tests)


setup_testdata()<|MERGE_RESOLUTION|>--- conflicted
+++ resolved
@@ -44,13 +44,10 @@
     reporters/test_cell_compartment_reporter.cpp
     reporters/test_percell_compartment_reporter.cpp
     reporters/test_population_compartment_reporter.cpp
-<<<<<<< HEAD
     utilities/test_inverse_cdf.cpp
     utilities/test_random_manager.cpp
     utilities/test_random_generator.cpp
-=======
-    utility/test_distance_metrics.cpp
->>>>>>> 53393ddd
+    utilities/test_distance_metrics.cpp
     test_basic_simulation.cpp
 )
 

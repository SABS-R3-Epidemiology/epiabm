
#include "logfile.hpp"

#include "catch/catch.hpp"

#include <filesystem>
#include <fstream>
#include <random>
#include <iostream>

using namespace epiabm;

TEST_CASE("logfile: test configure", "[LogFile]")
{
    std::filesystem::path logfile("output/test.log");
    std::filesystem::remove(logfile);
    LogFile::Instance()->configure(0, logfile);
    REQUIRE(std::filesystem::exists(logfile));
    LogFile::Close();

    REQUIRE_THROWS(LogFile::Instance()->configure(10, logfile));
}

TEST_CASE("logfile: test write", "[LogFile]")
{
    std::filesystem::path logfile("output/test.log");
    std::filesystem::remove(logfile);
    LogFile::Instance()->configure(0, logfile);
    REQUIRE(std::filesystem::exists(logfile));

    LOG << LOG_LEVEL_NORMAL << "Hello World! This is a Normal Log";
    LOG << LOG_LEVEL_WARNING << "DANGER!!!";
    LOG << LOG_LEVEL_INFO << "Extra Information";
    LOG << LOG_LEVEL_DEBUG << "Debug Log";
    LOG << LOG_LEVEL_ERROR << "Encountered an Error...";

    LogFile::Close();
}

TEST_CASE("logfile: test log level", "[LogFile]")
{
    std::filesystem::path logfile("output/test2.log");
    std::filesystem::remove(logfile);
    LogFile::Instance()->configure(3, logfile);
    REQUIRE(std::filesystem::exists(logfile));

    LOG << LOG_LEVEL_NORMAL << "Hello World! This is a Normal Log";
    LOG << LOG_LEVEL_WARNING << "DANGER!!!";
    LOG << LOG_LEVEL_INFO << "Extra Information";
    LOG << LOG_LEVEL_DEBUG << "Debug Log";
    LOG << LOG_LEVEL_ERROR << "Encountered an Error...";
    LogFile::Close();

    int num_lines = 0;
    std::ifstream f(logfile);
    std::string s;
    while (getline(f, s)) num_lines++;
    REQUIRE(num_lines == 3);
}

TEST_CASE("logfile: test isFileSet", "[LogFile]")
{
    std::filesystem::path logfile("output/test3.log");
    std::filesystem::remove(logfile);
    REQUIRE(LogFile::Instance()->isFileSet() == false);
    LogFile::Instance()->configure(2, logfile);
    REQUIRE(std::filesystem::exists(logfile));
    REQUIRE(LogFile::Instance()->isFileSet() == true);
    LogFile::Close();
    REQUIRE(LogFile::Instance()->isFileSet() == false);
    std::filesystem::remove(logfile);
    LogFile::Close();
    REQUIRE(LogFile::Instance()->isFileSet() == false);
}

TEST_CASE("logfile: test Level", "[LogFile]")
{
    std::filesystem::path logfile("output/test3.log");
    std::filesystem::remove(logfile);
    REQUIRE(LogFile::Instance()->Level() == 0);
    LogFile::Instance()->configure(2, logfile);
    REQUIRE(std::filesystem::exists(logfile));
    REQUIRE(LogFile::Instance()->Level() == 2);
    LogFile::Close();
    REQUIRE(LogFile::Instance()->Level() == 0);
    std::filesystem::remove(logfile);
    LogFile::Close();
    REQUIRE(LogFile::Instance()->Level() == 0);
}

TEST_CASE("logfile: test others", "[LogFile]")
{
    std::filesystem::path logfile("output/test3.log");
    std::filesystem::remove(logfile);
    LogFile::Instance()->lock();
    LogFile::Instance()->unlock();
    LogFile::Instance()->enable_cout();
    LogFile::Instance()->disable_cout();
    LogFile::Instance()->setLevel(2);
<<<<<<< HEAD
=======
}

TEST_CASE("logfile:: test write", "[LogFile]")
{
    REQUIRE_NOTHROW(LOG << LOG_LEVEL_NORMAL << static_cast<short>(1));
    REQUIRE_NOTHROW(LOG << LOG_LEVEL_NORMAL << static_cast<int>(1));
    REQUIRE_NOTHROW(LOG << LOG_LEVEL_NORMAL << static_cast<long>(1));
    REQUIRE_NOTHROW(LOG << LOG_LEVEL_NORMAL << static_cast<unsigned int>(1));
    REQUIRE_NOTHROW(LOG << LOG_LEVEL_NORMAL << static_cast<unsigned long>(1));
    REQUIRE_NOTHROW(LOG << LOG_LEVEL_NORMAL << static_cast<size_t>(1));
    REQUIRE_NOTHROW(LOG << LOG_LEVEL_NORMAL << true);
    REQUIRE_NOTHROW(LOG << LOG_LEVEL_NORMAL << "abc");
    REQUIRE_NOTHROW(LOG << LOG_LEVEL_NORMAL << 'a');
    std::string s = "abcdefg";
    REQUIRE_NOTHROW(LOG << LOG_LEVEL_NORMAL << s.c_str());
    REQUIRE_NOTHROW(LOG << LOG_LEVEL_NORMAL << static_cast<float>(1));
    REQUIRE_NOTHROW(LOG << LOG_LEVEL_NORMAL << static_cast<double>(1.0));
>>>>>>> 982baac4
}<|MERGE_RESOLUTION|>--- conflicted
+++ resolved
@@ -97,8 +97,6 @@
     LogFile::Instance()->enable_cout();
     LogFile::Instance()->disable_cout();
     LogFile::Instance()->setLevel(2);
-<<<<<<< HEAD
-=======
 }
 
 TEST_CASE("logfile:: test write", "[LogFile]")
@@ -116,5 +114,4 @@
     REQUIRE_NOTHROW(LOG << LOG_LEVEL_NORMAL << s.c_str());
     REQUIRE_NOTHROW(LOG << LOG_LEVEL_NORMAL << static_cast<float>(1));
     REQUIRE_NOTHROW(LOG << LOG_LEVEL_NORMAL << static_cast<double>(1.0));
->>>>>>> 982baac4
 }
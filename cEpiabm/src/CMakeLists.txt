
set(THREADS_PREFER_PTHREAD_FLAG ON)
find_package(Threads REQUIRED)

set(
    epiabm_src
    dataclasses/population.cpp
    dataclasses/compartment_counter.cpp
    dataclasses/cell.cpp
    dataclasses/microcell.cpp
    dataclasses/person.cpp
    dataclasses/place.cpp
    dataclasses/household.cpp
    population_factory.cpp
    toy_population_factory.cpp
    household_linker.cpp
    output_folder_handler.cpp
    logfile.cpp
    covidsim.cpp
    sweeps/sweep_interface.cpp
    sweeps/household_sweep.cpp
    sweeps/new_infection_sweep.cpp
    sweeps/basic_host_progression_sweep.cpp
    sweeps/host_progression_sweep.cpp
    sweeps/random_seed_sweep.cpp
    sweeps/spatial_sweep.cpp
    sweeps/place_sweep.cpp
    reporters/timestep_reporter_interface.cpp
    reporters/cell_compartment_reporter.cpp
    reporters/percell_compartment_reporter.cpp
    reporters/population_compartment_reporter.cpp
<<<<<<< HEAD
    configuration/json_factory.cpp
=======
    reporters/new_cases_reporter.cpp
    reporters/age_stratified_new_cases_reporter.cpp
    reporters/age_stratified_population_reporter.cpp
    configuration/json_factory.cpp
    utilities/distance_metrics.cpp
>>>>>>> 982baac4
    utilities/inverse_cdf.cpp
    utilities/random_manager.cpp
    simulations/basic_simulation.cpp
    simulations/threaded_simulation.cpp
)

set(
    epiabm_hdr
    dataclasses/population.hpp
    dataclasses/compartment_counter.hpp
    dataclasses/cell.hpp
    dataclasses/microcell.hpp
    dataclasses/infection_status.hpp
    dataclasses/person.hpp
    dataclasses/place.hpp
    dataclasses/household.hpp
    population_factory.hpp
    toy_population_factory.hpp
    household_linker.hpp
    output_folder_handler.hpp
    logfile.hpp
    covidsim.hpp
    sweeps/sweep_interface.hpp
    sweeps/household_sweep.hpp
    sweeps/new_infection_sweep.hpp
    sweeps/basic_host_progression_sweep.hpp
    sweeps/host_progression_sweep.hpp
    sweeps/random_seed_sweep.hpp
    sweeps/spatial_sweep.hpp
    sweeps/place_sweep.hpp
    reporters/timestep_reporter_interface.hpp
    reporters/cell_compartment_reporter.hpp
    reporters/percell_compartment_reporter.hpp
    reporters/population_compartment_reporter.hpp
<<<<<<< HEAD
=======
    reporters/new_cases_reporter.hpp
    reporters/age_stratified_new_cases_reporter.hpp
    reporters/age_stratified_population_reporter.hpp
>>>>>>> 982baac4
    configuration/simulation_config.hpp
    configuration/infection_config.hpp
    configuration/host_progression_config.hpp
    configuration/config_factory_interface.hpp
    configuration/json_factory.hpp
<<<<<<< HEAD
=======
    utilities/thread_pool.hpp
    utilities/distance_metrics.hpp
>>>>>>> 982baac4
    utilities/inverse_cdf.hpp
    utilities/random_generator.hpp
    utilities/random_manager.hpp
    simulations/basic_simulation.hpp
    simulations/threaded_simulation.hpp
)

add_library(epiabm_lib STATIC ${epiabm_src} ${epiabm_hdr})

target_include_directories(
        epiabm_lib INTERFACE
        $<BUILD_INTERFACE:${CMAKE_CURRENT_SOURCE_DIR}>
        $<INSTALL_INTERFACE:${CMAKE_INSTALL_INCLUDEDIR}>
)

target_link_libraries(epiabm_lib PRIVATE project_warnings project_settings)
target_link_libraries(epiabm_lib PRIVATE Threads::Threads)

if (CMAKE_CXX_COMPILER_ID STREQUAL "GNU")
    if (CMAKE_CXX_COMPILER_VERSION VERSION_LESS 8.4)
        target_link_libraries(epiabm_lib PRIVATE stdc++fs)
    endif ()
endif ()

if (PYTHON_BINDINGS)
    set_target_properties(epiabm_lib PROPERTIES POSITION_INDEPENDENT_CODE TRUE)
    pybind11_add_module(epiabm python_bindings/bindings.cpp)
    target_link_libraries(epiabm PRIVATE epiabm_lib)
endif()<|MERGE_RESOLUTION|>--- conflicted
+++ resolved
@@ -29,15 +29,11 @@
     reporters/cell_compartment_reporter.cpp
     reporters/percell_compartment_reporter.cpp
     reporters/population_compartment_reporter.cpp
-<<<<<<< HEAD
-    configuration/json_factory.cpp
-=======
     reporters/new_cases_reporter.cpp
     reporters/age_stratified_new_cases_reporter.cpp
     reporters/age_stratified_population_reporter.cpp
     configuration/json_factory.cpp
     utilities/distance_metrics.cpp
->>>>>>> 982baac4
     utilities/inverse_cdf.cpp
     utilities/random_manager.cpp
     simulations/basic_simulation.cpp
@@ -72,22 +68,16 @@
     reporters/cell_compartment_reporter.hpp
     reporters/percell_compartment_reporter.hpp
     reporters/population_compartment_reporter.hpp
-<<<<<<< HEAD
-=======
     reporters/new_cases_reporter.hpp
     reporters/age_stratified_new_cases_reporter.hpp
     reporters/age_stratified_population_reporter.hpp
->>>>>>> 982baac4
     configuration/simulation_config.hpp
     configuration/infection_config.hpp
     configuration/host_progression_config.hpp
     configuration/config_factory_interface.hpp
     configuration/json_factory.hpp
-<<<<<<< HEAD
-=======
     utilities/thread_pool.hpp
     utilities/distance_metrics.hpp
->>>>>>> 982baac4
     utilities/inverse_cdf.hpp
     utilities/random_generator.hpp
     utilities/random_manager.hpp

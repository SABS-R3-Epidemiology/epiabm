--- conflicted
+++ resolved
@@ -11,10 +11,7 @@
     dataclasses/place.cpp
     dataclasses/household.cpp
     population_factory.cpp
-<<<<<<< HEAD
-=======
     toy_population_factory.cpp
->>>>>>> 419777bb
     household_linker.cpp
     output_folder_handler.cpp
     logfile.cpp
@@ -44,10 +41,7 @@
     dataclasses/place.hpp
     dataclasses/household.hpp
     population_factory.hpp
-<<<<<<< HEAD
-=======
     toy_population_factory.hpp
->>>>>>> 419777bb
     household_linker.hpp
     output_folder_handler.hpp
     logfile.hpp

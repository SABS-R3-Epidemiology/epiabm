--- conflicted
+++ resolved
@@ -18,17 +18,11 @@
     class SpatialSweep : public SweepInterface
     {
     private:
-<<<<<<< HEAD
-
-    public:
-        SpatialSweep();
-=======
         unsigned long m_counter;
 
         RandomGeneratorPtr m_generator;
 
     public:
->>>>>>> 982baac4
         SpatialSweep(SimulationConfigPtr cfg);
         ~SpatialSweep() = default;
 
@@ -54,15 +48,10 @@
             Cell* cell,
             Person* infector, Person* infectee);
 
-<<<<<<< HEAD
-        inline std::vector<Cell*> getCellsToInfect(
-            std::vector<Cell>& cells, Cell* currentCell, size_t n);
-=======
         inline std::vector<size_t> getCellsToInfect(
             std::vector<CellPtr>& cells, Cell* currentCell, size_t n);
         
         std::vector<double> getWeightsFromCells(std::vector<CellPtr> &cells, Cell *currentCell);
->>>>>>> 982baac4
 
         double calcCellInf(
             Cell* cell,

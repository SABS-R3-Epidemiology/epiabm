
#include "spatial_sweep.hpp"
#include "../covidsim.hpp"
<<<<<<< HEAD
#include "../dataclasses/cell.hpp" // again seem to be having problems with relative path
#include "../utilities/distance_metrics.hpp"
#include "../reporters/cell_compartment_reporter.hpp"
=======
#include "../utility/distance_metrics.hpp"
#include "../reporters/cell_compartment_reporter.hpp"
#include "../dataclasses/cell.hpp"
>>>>>>> 53393ddd
#include "../logfile.hpp"

#include <functional>
#include <random>
#include <iterator>
#include <algorithm>

namespace epiabm
{
    SpatialSweep::SpatialSweep(SimulationConfigPtr cfg) :
        SweepInterface(cfg),
        m_counter(0)
    {
    }

    void SpatialSweep::operator()(const unsigned short timestep)
    {
  
        LOG << LOG_LEVEL_DEBUG << "Beginning Spatial Sweep " << timestep;
<<<<<<< HEAD
        m_counter = 0;
        if (m_population->cells().size() <= 1){
            return;  // no intercell infections if only one cell
=======
        if (m_population->cells().size() <= 1)
        {
            return; // no intercell infections if only one cell
>>>>>>> 53393ddd
        }
        m_population->forEachCell(
            std::bind(&SpatialSweep::cellCallback, this, timestep, std::placeholders::_1));
        LOG << LOG_LEVEL_INFO << "Spatial Sweep " << timestep << " caused " << m_counter << " new infections.";
        LOG << LOG_LEVEL_DEBUG << "Finished Spatial Sweep " << timestep;
    }

<<<<<<< HEAD
    inline std::vector<double> SpatialSweep::getWeightsFromCells(std::vector<CellPtr> &cells, Cell *currentCell)
    {
        std::vector<double> weightVector;
        if (m_cfg->infectionConfig->spatial_distance_metric == "euclidean")
        {
            std::pair<double, double> current_loc = currentCell->location();
            for (CellPtr &cell : cells)
            {
                double dist = DistanceMetrics::Dist(cell->location(), current_loc);
                weightVector.push_back(
                    dist < m_cfg->infectionConfig->infectionRadius ?
                        1.0/dist : 0);
            }
        }
        else if (m_cfg->infectionConfig->spatial_distance_metric == "covidsim")
        {
            for (CellPtr &cell : cells)
            {
                if (cell.get() == currentCell)
=======
    inline std::vector<double> getWeightsFromCells(std::vector<Cell> &cells, Cell *currentCell,
                                                   bool doDistance = true, bool doCovidsim = false)
    {
        std::vector<double> weightVector;
        if (doDistance)
        {
            std::pair<double, double> current_loc = currentCell->location();
            for (Cell &cell : cells)
            {
                weightVector.push_back(1./DistanceMetrics::Dist(cell.location(), current_loc));
            }
        }
        // LCOV_EXCL_START
        else if (doCovidsim) //this will be in the config file in cpp-dev
        {
            for (Cell &cell : cells)
            {
                if (&cell == currentCell)
>>>>>>> 53393ddd
                { // want to compare pointers here
                    weightVector.push_back(0);
                }
                else
                {
<<<<<<< HEAD
                    size_t num_infectious = cell->numInfectious();
=======
                    size_t num_infectious = cell.numInfectious();
>>>>>>> 53393ddd
                    weightVector.push_back(static_cast<int>(num_infectious));
                }
            }
        }
<<<<<<< HEAD
        else
        {
            LOG << LOG_LEVEL_ERROR << "Invalid spatial_distance_metric requested: "
                << m_cfg->infectionConfig->spatial_distance_metric
                << ". Allowed options are \"euclidean\" or \"covidsim\"";
            std::throw_with_nested(std::runtime_error("Invalid spatial_distance_metric parameter"));
        }
        return weightVector;
    }

    inline std::vector<size_t> SpatialSweep::getCellsToInfect(std::vector<CellPtr> &cells, Cell *currentCell, size_t n)
    {
        std::vector<double> weightVector = getWeightsFromCells(cells, currentCell);
        std::vector<size_t> chosenCellIndices = std::vector<size_t>();
=======
        // LCOV_EXCL_END
        return weightVector;
    }

    inline std::vector<Cell *> getCellsToInfect(std::vector<Cell> &cells, Cell *currentCell, size_t n)
    {   
        std::vector<double> weightVector = getWeightsFromCells(cells, currentCell);
        std::vector<size_t> chosenCellIndices = std::vector<size_t>();
        std::random_device rd;
        std::mt19937 generator(rd());
>>>>>>> 53393ddd
        std::discrete_distribution<size_t> distribution(weightVector.begin(), weightVector.end());

        for (size_t i = 0; i < n; ++i)
        {
<<<<<<< HEAD
            size_t cell_ind = distribution(m_cfg->randomManager->g().generator()); // generator spits out integers
            chosenCellIndices.push_back(cell_ind);
        }
        return chosenCellIndices;
=======
            size_t cell_ind = distribution(generator); // generator produces integers
            chosenCellIndices.push_back(cell_ind);
        }

        std::vector<Cell *> chosen = std::vector<Cell *>();
        chosen.reserve(n);
        for (const auto i : chosenCellIndices)
            chosen.push_back(&cells[i]);

        return chosen;
>>>>>>> 53393ddd
    }

    /**
     * @brief Cell callback
     * Determine number of infections
     * @param timestep
     * @param cell
     * @return true
     * @return false
     */
    bool SpatialSweep::cellCallback(const unsigned short timestep, Cell *cell)
    {
        if (cell->numInfectious() <= 0)
        {
            return true; // Break out as there are no infectors in cell
        }
        double ave_num_of_infections = calcCellInf(cell, timestep);

        std::poisson_distribution<int> distribution(ave_num_of_infections);
<<<<<<< HEAD
        size_t number_to_infect = static_cast<size_t>(
            distribution(m_cfg->randomManager->g().generator()));
        
        {
            std::stringstream ss;
            ss << "Cell " << cell->index() << " distributing " << number_to_infect << " spatial infections.";
            LOG << LOG_LEVEL_DEBUG << ss.str();
        }
        std::vector<size_t> inf_cell_indices = getCellsToInfect(m_population->cells(), cell, number_to_infect);

        Person *infector;
        cell->sampleInfectious(1,
            [&](Person *p){
                infector = p; return true;
            }, m_cfg->randomManager->g().generator());

        for (const size_t infCellIndex : inf_cell_indices)
        {
            Cell* inf_cell_addr = m_population->cells()[infCellIndex].get();
            if (inf_cell_addr->people().size() < 1)
                // LCOV_EXCL_START
                continue; // This line is simple but would be a pain to test
                // LCOV_EXCL_END

            size_t infectee_index = static_cast<size_t>(m_cfg->randomManager->g().randi(RAND_MAX)) % inf_cell_addr->people().size();
=======
        size_t number_to_infect = static_cast<size_t>(distribution(generator));

        std::vector<Cell *> inf_cells = getCellsToInfect(m_population->cells(), cell, number_to_infect);

        Person *infector;
        cell->sampleInfectious(1, [&](Person *p)
                               { infector = p; return true; });

        for (Cell *inf_cell_addr : inf_cells)
        {
            if (inf_cell_addr->people().size() < 1)
                continue;

            size_t infectee_index = static_cast<size_t>(std::rand()) % inf_cell_addr->people().size();
>>>>>>> 53393ddd
            Person *infectee = &inf_cell_addr->people()[infectee_index];

            // Could put the lines below in a callback like household_sweep?
            if (infectee->status() != InfectionStatus::Susceptible)
            {
                continue;
            }

            double infectiousness = calcSpaceInf(cell, infector, timestep);
            double susceptibility = calcSpaceSusc(cell, infectee, timestep);
            double foi = infectiousness * susceptibility;

            if (m_cfg->randomManager->g().randf<double>() < foi)
            {
                // Infection attempt is successful
<<<<<<< HEAD
                {
                    std::stringstream ss;
                    ss  << "Spatial infection between ("
                        << cell->index() << "," << infector->cellPos() << ") and ("
                        << inf_cell_addr->index() << "," << infectee->cellPos() << ")";
                    LOG << LOG_LEVEL_DEBUG << ss.str();
                }
                m_counter++;
=======

                LOG << LOG_LEVEL_INFO << "Spatial infection between ("
                    << cell->index() << "," << infector->cellPos() << ") and ("
                    << inf_cell_addr->index() << "," << infectee->cellPos() << ")";
>>>>>>> 53393ddd
                inf_cell_addr->enqueuePerson(infectee->cellPos());
            }
        }
        return true;
    }

<<<<<<< HEAD
    double SpatialSweep::calcCellInf(
        Cell* cell,
        unsigned short int )
    {
        return m_cfg->infectionConfig->basicReproductionNum * static_cast<double>(cell->numInfectious());
    }

    double SpatialSweep::calcSpaceInf(
        Cell* /*cell*/,
        Person* infector,
        unsigned short int )
    {
        return m_cfg->infectionConfig->hostProgressionConfig->use_ages ?
            static_cast<double>(infector->params().infectiousness) * m_cfg->populationConfig->age_contacts[infector->params().age_group]:
            static_cast<double>(infector->params().infectiousness);
    }

    double SpatialSweep::calcSpaceSusc(
        Cell* /*cell*/,
        Person* infectee,
        unsigned short int )
    {
        return m_cfg->infectionConfig->hostProgressionConfig->use_ages ?
            m_cfg->populationConfig->age_contacts[infectee->params().age_group]:
            1.0;
    }

=======
>>>>>>> 53393ddd
} // namespace epiabm<|MERGE_RESOLUTION|>--- conflicted
+++ resolved
@@ -1,15 +1,10 @@
 
 #include "spatial_sweep.hpp"
 #include "../covidsim.hpp"
-<<<<<<< HEAD
 #include "../dataclasses/cell.hpp" // again seem to be having problems with relative path
 #include "../utilities/distance_metrics.hpp"
 #include "../reporters/cell_compartment_reporter.hpp"
-=======
-#include "../utility/distance_metrics.hpp"
-#include "../reporters/cell_compartment_reporter.hpp"
-#include "../dataclasses/cell.hpp"
->>>>>>> 53393ddd
+
 #include "../logfile.hpp"
 
 #include <functional>
@@ -29,15 +24,9 @@
     {
   
         LOG << LOG_LEVEL_DEBUG << "Beginning Spatial Sweep " << timestep;
-<<<<<<< HEAD
         m_counter = 0;
         if (m_population->cells().size() <= 1){
             return;  // no intercell infections if only one cell
-=======
-        if (m_population->cells().size() <= 1)
-        {
-            return; // no intercell infections if only one cell
->>>>>>> 53393ddd
         }
         m_population->forEachCell(
             std::bind(&SpatialSweep::cellCallback, this, timestep, std::placeholders::_1));
@@ -45,7 +34,6 @@
         LOG << LOG_LEVEL_DEBUG << "Finished Spatial Sweep " << timestep;
     }
 
-<<<<<<< HEAD
     inline std::vector<double> SpatialSweep::getWeightsFromCells(std::vector<CellPtr> &cells, Cell *currentCell)
     {
         std::vector<double> weightVector;
@@ -65,41 +53,16 @@
             for (CellPtr &cell : cells)
             {
                 if (cell.get() == currentCell)
-=======
-    inline std::vector<double> getWeightsFromCells(std::vector<Cell> &cells, Cell *currentCell,
-                                                   bool doDistance = true, bool doCovidsim = false)
-    {
-        std::vector<double> weightVector;
-        if (doDistance)
-        {
-            std::pair<double, double> current_loc = currentCell->location();
-            for (Cell &cell : cells)
-            {
-                weightVector.push_back(1./DistanceMetrics::Dist(cell.location(), current_loc));
-            }
-        }
-        // LCOV_EXCL_START
-        else if (doCovidsim) //this will be in the config file in cpp-dev
-        {
-            for (Cell &cell : cells)
-            {
-                if (&cell == currentCell)
->>>>>>> 53393ddd
                 { // want to compare pointers here
                     weightVector.push_back(0);
                 }
                 else
                 {
-<<<<<<< HEAD
                     size_t num_infectious = cell->numInfectious();
-=======
-                    size_t num_infectious = cell.numInfectious();
->>>>>>> 53393ddd
                     weightVector.push_back(static_cast<int>(num_infectious));
                 }
             }
         }
-<<<<<<< HEAD
         else
         {
             LOG << LOG_LEVEL_ERROR << "Invalid spatial_distance_metric requested: "
@@ -114,39 +77,14 @@
     {
         std::vector<double> weightVector = getWeightsFromCells(cells, currentCell);
         std::vector<size_t> chosenCellIndices = std::vector<size_t>();
-=======
-        // LCOV_EXCL_END
-        return weightVector;
-    }
-
-    inline std::vector<Cell *> getCellsToInfect(std::vector<Cell> &cells, Cell *currentCell, size_t n)
-    {   
-        std::vector<double> weightVector = getWeightsFromCells(cells, currentCell);
-        std::vector<size_t> chosenCellIndices = std::vector<size_t>();
-        std::random_device rd;
-        std::mt19937 generator(rd());
->>>>>>> 53393ddd
         std::discrete_distribution<size_t> distribution(weightVector.begin(), weightVector.end());
 
         for (size_t i = 0; i < n; ++i)
         {
-<<<<<<< HEAD
             size_t cell_ind = distribution(m_cfg->randomManager->g().generator()); // generator spits out integers
             chosenCellIndices.push_back(cell_ind);
         }
         return chosenCellIndices;
-=======
-            size_t cell_ind = distribution(generator); // generator produces integers
-            chosenCellIndices.push_back(cell_ind);
-        }
-
-        std::vector<Cell *> chosen = std::vector<Cell *>();
-        chosen.reserve(n);
-        for (const auto i : chosenCellIndices)
-            chosen.push_back(&cells[i]);
-
-        return chosen;
->>>>>>> 53393ddd
     }
 
     /**
@@ -166,7 +104,6 @@
         double ave_num_of_infections = calcCellInf(cell, timestep);
 
         std::poisson_distribution<int> distribution(ave_num_of_infections);
-<<<<<<< HEAD
         size_t number_to_infect = static_cast<size_t>(
             distribution(m_cfg->randomManager->g().generator()));
         
@@ -192,22 +129,6 @@
                 // LCOV_EXCL_END
 
             size_t infectee_index = static_cast<size_t>(m_cfg->randomManager->g().randi(RAND_MAX)) % inf_cell_addr->people().size();
-=======
-        size_t number_to_infect = static_cast<size_t>(distribution(generator));
-
-        std::vector<Cell *> inf_cells = getCellsToInfect(m_population->cells(), cell, number_to_infect);
-
-        Person *infector;
-        cell->sampleInfectious(1, [&](Person *p)
-                               { infector = p; return true; });
-
-        for (Cell *inf_cell_addr : inf_cells)
-        {
-            if (inf_cell_addr->people().size() < 1)
-                continue;
-
-            size_t infectee_index = static_cast<size_t>(std::rand()) % inf_cell_addr->people().size();
->>>>>>> 53393ddd
             Person *infectee = &inf_cell_addr->people()[infectee_index];
 
             // Could put the lines below in a callback like household_sweep?
@@ -223,7 +144,6 @@
             if (m_cfg->randomManager->g().randf<double>() < foi)
             {
                 // Infection attempt is successful
-<<<<<<< HEAD
                 {
                     std::stringstream ss;
                     ss  << "Spatial infection between ("
@@ -232,19 +152,12 @@
                     LOG << LOG_LEVEL_DEBUG << ss.str();
                 }
                 m_counter++;
-=======
-
-                LOG << LOG_LEVEL_INFO << "Spatial infection between ("
-                    << cell->index() << "," << infector->cellPos() << ") and ("
-                    << inf_cell_addr->index() << "," << infectee->cellPos() << ")";
->>>>>>> 53393ddd
                 inf_cell_addr->enqueuePerson(infectee->cellPos());
             }
         }
         return true;
     }
 
-<<<<<<< HEAD
     double SpatialSweep::calcCellInf(
         Cell* cell,
         unsigned short int )
@@ -272,6 +185,4 @@
             1.0;
     }
 
-=======
->>>>>>> 53393ddd
 } // namespace epiabm
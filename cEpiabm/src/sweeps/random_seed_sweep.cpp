
#include "random_seed_sweep.hpp"
#include "../logfile.hpp"

namespace epiabm
{


    RandomSeedSweep::RandomSeedSweep(SimulationConfigPtr simulationConfig, int per_n_people) :
        SweepInterface(simulationConfig),
<<<<<<< HEAD
        m_infectRate(per_n_people)
=======
        m_infectRate(per_n_people),
        m_infected(0)
>>>>>>> 982baac4
    {}

    void RandomSeedSweep::operator()(const unsigned short timestep)
    {
        m_infected = 0;
        m_population->forEachCell(std::bind(
            &RandomSeedSweep::cellCallback, this,
            timestep, std::placeholders::_1));
        LOG << LOG_LEVEL_INFO << "Randomly seeded " << m_infected << " people at timestep " << timestep;
    }

    bool RandomSeedSweep::cellCallback(
        const unsigned short timestep,
        Cell* cell)
    {
        cell->forEachPerson(std::bind(
            &RandomSeedSweep::cellPersonCallback, this,
            timestep, cell, std::placeholders::_1));
        return true;
    }

    bool RandomSeedSweep::cellPersonCallback(
        unsigned short timestep,
        Cell* cell,
        Person* person)
    {
        if (m_cfg->randomManager->g().randi<int>(INT32_MAX)%m_infectRate < 1)
        {
            person->updateStatus(cell, InfectionStatus::Exposed, timestep);
            person->params().next_status_time = static_cast<unsigned short>(timestep);
            cell->markExposed(person->cellPos());
            m_infected++;
        }
        return true;
    }
}

<|MERGE_RESOLUTION|>--- conflicted
+++ resolved
@@ -8,12 +8,8 @@
 
     RandomSeedSweep::RandomSeedSweep(SimulationConfigPtr simulationConfig, int per_n_people) :
         SweepInterface(simulationConfig),
-<<<<<<< HEAD
-        m_infectRate(per_n_people)
-=======
         m_infectRate(per_n_people),
         m_infected(0)
->>>>>>> 982baac4
     {}
 
     void RandomSeedSweep::operator()(const unsigned short timestep)

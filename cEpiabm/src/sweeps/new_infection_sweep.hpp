--- conflicted
+++ resolved
@@ -21,10 +21,7 @@
     class NewInfectionSweep : public SweepInterface
     {
         private:
-<<<<<<< HEAD
-=======
             unsigned long m_counter;
->>>>>>> 982baac4
 
         public:
             NewInfectionSweep(SimulationConfigPtr cfg);

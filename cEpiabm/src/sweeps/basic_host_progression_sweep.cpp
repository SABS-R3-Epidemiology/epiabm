--- conflicted
+++ resolved
@@ -80,13 +80,10 @@
     {
         if (timestep < person->params().next_status_time) return true;
         InfectionStatus next = next_status(person);
-<<<<<<< HEAD
-=======
 
         LOG << LOG_LEVEL_INFO << "Basic host progression of ("
             << cell->index() << "," << person->cellPos() << ") from "
             << status_string(person->status()) << " to " << status_string(next);
->>>>>>> 419777bb
         person->updateStatus(cell, next, timestep);
 
         if (next == InfectionStatus::Recovered)

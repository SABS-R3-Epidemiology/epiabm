--- conflicted
+++ resolved
@@ -36,12 +36,8 @@
 
     void PopulationFactory::addCell(PopulationPtr population)
     {
-<<<<<<< HEAD
-        population->cells().emplace_back(population->cells().size());
-=======
         population->cells().push_back(
             std::make_shared<Cell>(population->cells().size()));
->>>>>>> 982baac4
     }
 
     void PopulationFactory::addCells(PopulationPtr population, size_t n)

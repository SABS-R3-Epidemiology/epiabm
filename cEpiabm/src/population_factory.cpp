
#include "population_factory.hpp"

namespace epiabm
{

    PopulationPtr PopulationFactory::makePopulation()
    {
        return std::make_shared<Population>();
    }

    PopulationPtr PopulationFactory::makePopulation(
        size_t n_cells,
        size_t n_microcells,
        size_t n_people)
    {
        PopulationPtr population = makePopulation();
        population->cells().reserve(n_cells);
        addCells(population, n_cells);
        for (size_t i = 0; i < n_cells; i++)
        {
            population->cells()[i].people().reserve(n_microcells * n_people);
            population->cells()[i].microcells().reserve(n_microcells);
            addMicrocells(&population->cells()[i], n_microcells);
            for (size_t j = 0; j < n_microcells; j++)
            {
                population->cells()[i].microcells()[j].people().reserve(n_people);
                addPeople(
                    &population->cells()[i],
                    j,
                    n_people);
            }
        }
        return population;
    }

    void PopulationFactory::addCell(PopulationPtr population)
    {
<<<<<<< HEAD
        population->cells().push_back(Cell(population->cells().size()));
=======
        population->cells().emplace_back(population->cells().size());
>>>>>>> 8eb83fd2
    }

    void PopulationFactory::addCells(PopulationPtr population, size_t n)
    {
        //population->cells().reserve(population->cells().size() + n);
        for (size_t i = 0; i < n; i++)
        {
            addCell(population);
        }
    }

    void PopulationFactory::addMicrocell(Cell* cell)
    {
        cell->microcells().emplace_back(cell->microcells().size());
    }

    void PopulationFactory::addMicrocells(Cell* cell, size_t n)
    {
        //cell->microcells().reserve(cell->microcells().size() + n);
        for (size_t i = 0; i < n; i++)
        {
            addMicrocell(cell);
        }
    }

    void PopulationFactory::addPerson(Cell* cell, size_t microcell_index)
    {
        cell->people().emplace_back(
            microcell_index, cell->people().size(), cell->getMicrocell(microcell_index).people().size());
        cell->getMicrocell(microcell_index).people().push_back(
            cell->people().size()-1);
    }

    void PopulationFactory::addPeople(Cell* cell, size_t microcell_index, size_t n)
    {
        //cell->people().reserve(cell->people().size() + n);
        //microcell->people().reserve(microcell->people().size() + n);
        for (size_t i = 0; i < n; i++)
        {
            addPerson(cell, microcell_index);
        }
    }

} // namespace epiabm<|MERGE_RESOLUTION|>--- conflicted
+++ resolved
@@ -36,11 +36,7 @@
 
     void PopulationFactory::addCell(PopulationPtr population)
     {
-<<<<<<< HEAD
-        population->cells().push_back(Cell(population->cells().size()));
-=======
         population->cells().emplace_back(population->cells().size());
->>>>>>> 8eb83fd2
     }
 
     void PopulationFactory::addCells(PopulationPtr population, size_t n)

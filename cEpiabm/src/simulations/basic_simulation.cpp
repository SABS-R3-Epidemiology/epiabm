--- conflicted
+++ resolved
@@ -58,10 +58,6 @@
         setup();
 
         LOG << LOG_LEVEL_NORMAL << "Iterating through timesteps...";
-<<<<<<< HEAD
-=======
-
->>>>>>> 982baac4
         //try
         //{
             for (const auto& reporter : m_timestepReporters)
@@ -76,10 +72,6 @@
                 for (const auto& reporter : m_timestepReporters)
                     reporter->report(m_population, timestep);
             }
-<<<<<<< HEAD
-=======
-
->>>>>>> 982baac4
         //}
         // LCOV_EXCL_START
         /*
@@ -87,11 +79,7 @@
         {
             LOG << LOG_LEVEL_ERROR << "Error iterating through timesteps: " << e.what();
         }*/
-<<<<<<< HEAD
-        // LCOV_EXCL_END
-=======
         // LCOV_EXCL_STOP
->>>>>>> 982baac4
         LOG << LOG_LEVEL_NORMAL << "Completed Iterating through timesteps.";
 
         teardown();

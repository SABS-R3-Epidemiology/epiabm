--- conflicted
+++ resolved
@@ -1,10 +1,6 @@
 #ifndef EPIABM_DATACLASSES_HOUSEHOLD_HPP
 #define EPIABM_DATACLASSES_HOUSEHOLD_HPP
 
-<<<<<<< HEAD
-=======
-
->>>>>>> 982baac4
 #include <tuple>
 #include <memory>
 #include <set>
@@ -15,27 +11,20 @@
     class Cell;
     class Microcell;
     class Person;
-<<<<<<< HEAD
-
-=======
     /**
      * @brief Structure for household parameters
      * For parameters which are independent to individual households
      */
->>>>>>> 982baac4
     struct HouseholdParams
     {
         double susceptibility = 0, infectiousness = 0;
         std::pair<double, double> location = {0, 0};
     };
 
-<<<<<<< HEAD
-=======
     /**
      * @brief Class representing a household
      * 
      */
->>>>>>> 982baac4
     class Household
     {
     private:

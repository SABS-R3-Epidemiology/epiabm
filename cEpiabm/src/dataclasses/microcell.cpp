
#include "cell.hpp"
#include "microcell.hpp"

namespace epiabm
{

    /**
     * @brief Construct a new Microcell:: Microcell object
     * 
     * @param cellPos Microcell's index within parent cell
     */
    Microcell::Microcell(size_t cellPos) :
        m_people(),
        m_households(),
        m_cellPos(cellPos),
        m_compartmentCounter()
    {}

<<<<<<< HEAD
=======
    /**
     * @brief Destroy the Microcell:: Microcell object
     * 
     */
>>>>>>> 982baac4
    Microcell::~Microcell()
    {
        //std::cout << "Microcell Destructor" << std::endl;
    }

    Microcell::Microcell(const Microcell& other) :
        m_people(other.m_people),
        m_households(other.m_households),
        m_cellPos(other.m_cellPos)
    {}

    Microcell::Microcell(Microcell&& other) :
        m_people(std::move(other.m_people)),
        m_households(std::move(other.m_households)),
        m_cellPos(std::move(other.m_cellPos))
    {}

    /**
     * @brief Get index of microcell in parent cell
     * 
     * @return size_t Microcell's index within parent cell's microcells vector
     */
    size_t Microcell::cellPos() const { return m_cellPos; }

    /**
     * @brief Apply callback to each person in microcell
     * 
     * Callback can return false to terminate loop early
     * 
     * @param cell Reference to microcell's parent cell
     * @param callback Callback to apply to each person in microcell
     */
    void Microcell::forEachPerson(Cell& cell, std::function<bool(Person*)> callback)
    {
        for (size_t i = 0; i < m_people.size(); i++)
        {
            if (!callback(&cell.m_people[m_people[i]])) return;
        }
    }

    /**
     * @brief Get person in microcell
     * 
     * @param cell Reference to microcell's parent cell
     * @param i Index within microcell's people vector to retrieve
     * @return Person& Reference to ith person in microcell's people vector
     */
    Person& Microcell::getPerson(Cell& cell, size_t i)
    {
        return cell.m_people[m_people[i]];
    }

    /**
     * @brief Get ith houshold in microcell
     * 
     * @param i Index of household to retrieve
     * @return HouseholdPtr Shared pointer to ith household in microcell
     */
    HouseholdPtr Microcell::getHousehold(size_t i)
    {
        return m_households[i];
    }

    /**
     * @brief Get reference to microcell's people vector
     * 
     * Each entry in vector corresponds to index of person in parent cell's vector.
     * 
     * @return std::vector<size_t>& Reference to microcell's people vector
     */
    std::vector<size_t>& Microcell::people() { return m_people; }
    /**
     * @brief Get reference to microcell's households vector
     * 
     * @return std::vector<HouseholdPtr>& Reference to microcell's households vector
     */
    std::vector<HouseholdPtr>& Microcell::households() { return m_households; }

    /**
     * @brief Initialize Microcell
     * 
     * Automatically called by parent cell during Population::initialize().
     * Part of population's pre-simulation initialization procedure
     * 
     * @param cell Pointer to parent cell
     */
    void Microcell::initialize(Cell* cell)
    {
        m_compartmentCounter.initialize(cell, m_people);
    }

    /**
     * @brief Retrieve number of people with specific InfectionStatus
     * 
     * @param status Compartment to retrieve
     * @return unsigned int Number of people in the compartment
     */
    unsigned int Microcell::compartmentCount(InfectionStatus status)
    {
        return m_compartmentCounter(status);
    }

    /**
     * @brief Change a person's status
     * 
     * Automatically called during Person::updateStatus by parent Cell::updateStatus.
     * Should not be called manually
     * Part of person update status procedure
     * 
     * @param person Person to alter
     * @param newStatus Person's new status
     * @param timestep Time of status change
     */
    void Microcell::personStatusChange(Person* person, InfectionStatus newStatus, unsigned short /*timestep*/)
    {
        m_compartmentCounter.notify(person->status(), newStatus);
    }

} // namespace epiabm<|MERGE_RESOLUTION|>--- conflicted
+++ resolved
@@ -17,13 +17,10 @@
         m_compartmentCounter()
     {}
 
-<<<<<<< HEAD
-=======
     /**
      * @brief Destroy the Microcell:: Microcell object
      * 
      */
->>>>>>> 982baac4
     Microcell::~Microcell()
     {
         //std::cout << "Microcell Destructor" << std::endl;

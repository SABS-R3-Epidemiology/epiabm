#ifndef EPIABM_DATACLASSES_PERSON_HPP
#define EPIABM_DATACLASSES_PERSON_HPP

#include "infection_status.hpp"

#include <vector>
#include <memory>
#include <optional>
#include <set>
#include <functional>

namespace epiabm
{
    class Place;
    class Cell;
    class Population;

    /**
     * @brief Structure for person parameters
     * For parameters which are independent to individual people
     */
    struct PersonParams
    {
        unsigned char age_group = 0;
        float susceptibility = 0, infectiousness = 0;
        
        unsigned short next_status_time = 0;
        InfectionStatus next_status = InfectionStatus::Susceptible;
<<<<<<< HEAD
=======
        float initial_infectiousness = 0;
        unsigned short infection_start_timestep = 0;
>>>>>>> 982baac4
    };

    /**
     * @brief Class representing a person
     * 
     */
    class Person
    {
    private:
        InfectionStatus m_status;

        PersonParams m_params;

        size_t m_cellPos; // Position of person within Cell::m_people;
        size_t m_mcellPos; // Position of person within Microcell::m_people;
        size_t m_household = 0; // Household's index within Microcell::m_household;
        size_t m_microcell; // Microcell's index within Cell::m_microcells;
        bool m_hasHousehold; // flag for whether the household has been set;

        std::set<std::pair<size_t, size_t>> m_places; // Indices of Places which the person is a member of;
        // Each place is represented by a pair (place_index, group)

    public:
        Person(size_t microcell, size_t cellPos, size_t mcellPos);
        ~Person();
        //Person(const Person&) = default;
        //Person(Person&&) = default;

        InfectionStatus status() const;
        PersonParams& params();

        // Force set status (For configuring population) - Population has to be re-initialized if this is called
        void setStatus(const InfectionStatus status);
        // Update status method (For changing a person's status during simulation)
        void updateStatus(Cell* cell, const InfectionStatus status, const unsigned short timestep);

        size_t cellPos() const;
        size_t microcellPos() const;
        size_t microcell() const;
        
        bool setHousehold(size_t hh);
        std::optional<size_t> household();

        void addPlace(Population& population, Cell* cell, size_t place_index, size_t group);
        void removePlace(Population& population, Cell* cell ,size_t place_index, size_t group=0);
        void removePlaceAllGroups(Population& population, Cell* cell, size_t place_index);

        std::set<std::pair<size_t, size_t>>& places();
        void forEachPlace(Population& population, std::function<void(Place*, size_t)> callback);

    private:
    };
    
    typedef std::shared_ptr<Person> PersonPtr;

} // namespace epiabm

#endif // EPIABM_DATACLASSES_PERSON_HPP<|MERGE_RESOLUTION|>--- conflicted
+++ resolved
@@ -26,11 +26,8 @@
         
         unsigned short next_status_time = 0;
         InfectionStatus next_status = InfectionStatus::Susceptible;
-<<<<<<< HEAD
-=======
         float initial_infectiousness = 0;
         unsigned short infection_start_timestep = 0;
->>>>>>> 982baac4
     };
 
     /**

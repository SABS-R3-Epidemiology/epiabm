--- conflicted
+++ resolved
@@ -54,11 +54,7 @@
     public:
         Cell(size_t index);
         ~Cell();
-<<<<<<< HEAD
-        Cell(const Cell&) = default;
-=======
         Cell(const Cell&) = delete;
->>>>>>> 982baac4
         Cell(Cell&&) = default;
 
         /**

#ifndef EPIABM_DATACLASSES_POPULATION_HPP
#define EPIABM_DATACLASSES_POPULATION_HPP

#include "cell.hpp"
#include "place.hpp"

#include <functional>
#include <vector>
#include <memory>

namespace epiabm
{
    
    class Population
    {
    private:
        std::vector<Cell> m_cells;
        std::vector<Place> m_places;
        
    public:
        Population();
        ~Population() = default;
        
        /**
         * @brief Callback each Cell in Population.
         * callback function is applied to each cell.
         * stops if callback function returns false.
         * @param callback 
         */
        void forEachCell(std::function<bool(Cell*)> callback);
<<<<<<< HEAD

        /**
         * @brief Get Cells in Population.
         * 
         * @return std::vector<Cell>& 
         */
=======
        void forEachPlace(std::function<bool(Place*)> callback);

>>>>>>> f1a51ba1
        std::vector<Cell>& cells();
        std::vector<Place>& places();

        /**
         * @brief Pre-simulation start initialization
         * Called by simulation class post initialization to setup any helper structures
         */
        void initialize();

    private:
    };

    typedef std::shared_ptr<Population> PopulationPtr;

} // namespace epiabm

#endif // EPIABM_DATACLASSES_POPULATION_HPP<|MERGE_RESOLUTION|>--- conflicted
+++ resolved
@@ -28,17 +28,8 @@
          * @param callback 
          */
         void forEachCell(std::function<bool(Cell*)> callback);
-<<<<<<< HEAD
-
-        /**
-         * @brief Get Cells in Population.
-         * 
-         * @return std::vector<Cell>& 
-         */
-=======
         void forEachPlace(std::function<bool(Place*)> callback);
 
->>>>>>> f1a51ba1
         std::vector<Cell>& cells();
         std::vector<Place>& places();
 

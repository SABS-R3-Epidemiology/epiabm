#ifndef EPIABM_DATACLASSES_POPULATION_HPP
#define EPIABM_DATACLASSES_POPULATION_HPP

#include "cell.hpp"
#include "place.hpp"

#include <functional>
#include <vector>
#include <memory>

namespace epiabm
{
    const size_t N_AGE_GROUPS = 17; // Each age group is 5 years

    /**
     * @brief Class representing a population
     * 
     */
    class Population
    {
    private:
        std::vector<CellPtr> m_cells;
        std::vector<Place> m_places;
        
    public:
        Population();
        ~Population();
<<<<<<< HEAD

=======
        
>>>>>>> 982baac4
        void forEachCell(std::function<bool(Cell*)> callback);
        void forEachPlace(std::function<bool(Place*)> callback);

        std::vector<CellPtr>& cells();
        std::vector<Place>& places();

        void initialize();

    private:
    };

    typedef std::shared_ptr<Population> PopulationPtr;

} // namespace epiabm

#endif // EPIABM_DATACLASSES_POPULATION_HPP<|MERGE_RESOLUTION|>--- conflicted
+++ resolved
@@ -25,11 +25,7 @@
     public:
         Population();
         ~Population();
-<<<<<<< HEAD
-
-=======
         
->>>>>>> 982baac4
         void forEachCell(std::function<bool(Cell*)> callback);
         void forEachPlace(std::function<bool(Place*)> callback);
 

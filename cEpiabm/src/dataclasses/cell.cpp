
#include "cell.hpp"

#include <iostream>
#include <algorithm>
#include <iterator>
#include <random>
<<<<<<< HEAD
=======
#include <exception>
#include <stdexcept>
>>>>>>> 8eb83fd2

namespace epiabm
{

    Cell::Cell(size_t index) :
        m_index(index),
<<<<<<< HEAD
        m_location(),
=======
>>>>>>> 8eb83fd2
        m_people(),
        m_microcells(),
        m_personQueue(),
        m_peopleInQueue(),
        //m_peopleSorted(),
        //m_peopleSortedInv(),
        //m_numInfectious(0)
        m_infectiousPeople(),
        m_susceptiblePeople(),
        m_exposedPeople(),
        m_recoveredPeople(),
        m_deadPeople(),
        m_compartmentCounter()
    {}

<<<<<<< HEAD
=======
    Cell::~Cell()
    {
        //std::cout << "Deleted Cell" << std::endl;
    }

>>>>>>> 8eb83fd2
    size_t Cell::index() const { return m_index; }

    void Cell::forEachMicrocell(std::function<bool(Microcell*)> callback)
    {
        for (size_t i = 0; i < m_microcells.size(); i++)
        {
            if (!callback(&m_microcells[i])) return;
        }
    }

    void Cell::forEachPerson(std::function<bool(Person*)> callback)
    {
        for (size_t i = 0; i < m_people.size(); i++)
        {
            if (!callback(&m_people[i])) return;
        }
    }

    void Cell::forEachInfectious(std::function<bool(Person*)> callback)
    {
        /*for (size_t i = 0; i < m_numInfectious; i++)
        {
            if (!callback(&m_people[m_peopleSorted[i]])) return;
        }*/
        std::set<size_t> set = m_infectiousPeople;
        for (auto it = set.begin(); it != set.end(); ++it)
            if (!callback(&m_people[*it])) return;
    }

    void Cell::forEachNonInfectious(std::function<bool(Person*)> callback)
    {
        /*for (size_t i = m_numInfectious; i < m_people.size(); i++)
        {
            if (!callback(&m_people[m_peopleSorted[i]])) return;
        }*/
        std::set<size_t> set = m_susceptiblePeople;
        for (auto it = set.begin(); it != set.end(); ++it)
            if (!callback(&m_people[*it])) return;
    }

    void Cell::forEachExposed(std::function<bool(Person*)> callback)
    {
        std::set<size_t> set = m_exposedPeople;
        for (auto it = set.begin(); it != set.end(); ++it)
            if (!callback(&m_people[*it])) return;
    }

    Person& Cell::getPerson(size_t i) { return m_people[i]; }
    Microcell& Cell::getMicrocell(size_t i) { return m_microcells[i]; }

    /**
     * @brief Apply Callback to each person in Queue
     * Also Clears the queue
     * @param callback
     */
    void Cell::processQueue(std::function<void(size_t)> callback)
    {
        while (!m_personQueue.empty()) // loop through queue
        {
            callback(m_personQueue.front());
            m_personQueue.pop();
        }
        m_peopleInQueue.clear(); // Remove person from the set of people currently in queue
    }

    /**
     * @brief Add person to queue
     * Same person cannot be queued twice.
     * @param personIndex
     * @return true Person successfully queued.
     * @return false Person reject because already in queue.
     */
    bool Cell::enqueuePerson(size_t personIndex)
    {
        if (personIndex >= m_people.size()) throw std::runtime_error("Attempted to queue index out of range");
        if (m_peopleInQueue.find(personIndex) != m_peopleInQueue.end()) return false; // if person already queued
        m_personQueue.push(personIndex); // add to queue
        m_peopleInQueue.insert(personIndex); // insert into queued set
        return true;
    }

    std::vector<Person>& Cell::people() { return m_people; }
    std::vector<Microcell>& Cell::microcells() { return m_microcells; }

    /**
     * @brief Initialize framework for fast looping through infectious / susceptible
     * Cell can maintain a vector of people where all the infectious are at the start.
     * This is to allow quick looping through only infectious people without looping through all people and checking their status.
     */
    void Cell::initializeInfectiousGrouping()
    {
        /*m_peopleSorted = std::vector<size_t>(m_people.size());
        m_peopleSortedInv = std::vector<size_t>(m_people.size());
        for (size_t i = 0; i < m_people.size(); i++)
        {
            m_peopleSortedInv[i] = i;
            m_peopleSorted[i] = i;
        }*/
        m_susceptiblePeople.clear();
        m_exposedPeople.clear();
        m_infectiousPeople.clear();
        m_recoveredPeople.clear();
        m_deadPeople.clear();
        for (size_t i = 0; i < m_people.size(); i++)
        {
            if (m_people[i].status() == InfectionStatus::Susceptible) m_susceptiblePeople.insert(i);
            else if (m_people[i].status() == InfectionStatus::Exposed) m_exposedPeople.insert(i);
            else if (m_people[i].status() == InfectionStatus::Recovered) m_recoveredPeople.insert(i);
            else if (m_people[i].status() == InfectionStatus::Dead) m_deadPeople.insert(i);
            else m_infectiousPeople.insert(i);
        }
    }

    /**
     * @brief Mark Person as Infectious for Fast Looping through Infectious People
     * Mark a person as infectious. Used for fast looping through infectious or non-infectious people without looping through all people and checking their statuses.
     * Cell::initializeInfectiousGroupings must have been called once before for this function to be used.
     * @param newInfected Person who is becoming infectious.
     * @return true Successfully changed person's state to infectious.
     * @return false Person was already infectious.
     */
    bool Cell::markInfectious(size_t newInfected)
    {
        /*if (m_peopleSortedInv[newInfected] < m_numInfectious) return false; // Person already in infected section
        size_t swapTarget = m_peopleSorted[m_numInfectious]; // Index of swap target in m_people

        std::swap(m_peopleSorted[m_peopleSortedInv[newInfected]],
            m_peopleSorted[m_numInfectious]); // Swap new infected and target in sorted vector
        m_peopleSortedInv[swapTarget] = m_peopleSortedInv[newInfected]; // New location of target in sorted = old position of newly infected
        m_peopleSortedInv[newInfected] = m_numInfectious; // New location of newly infected is m_numInfected;

        m_numInfectious++; // Increment number of infected
        return true;*/
        if (m_infectiousPeople.find(newInfected) != m_infectiousPeople.end()) return false;
        m_susceptiblePeople.erase(newInfected);
        m_infectiousPeople.insert(newInfected);
        m_exposedPeople.erase(newInfected);
        return true;
    }

    /**
     * @brief Mark Person as Non-Infectious for Fast Looping through Infectious People
     * Mark a person as non-infectious. Used for fast looping through infectious or non-infectious people without looping through all people and checking their statuses.
     * Cell::initializeInfectiousGroupings must have been called once before this can be used.
     * @param oldInfected Person who is no longer infectious.
     * @return true Successfully changed person's state to non-infectious.
     * @return false Person was already marked as non-infectious.
     */
    bool Cell::markNonInfectious(size_t oldInfected)
    {
        /*if (m_peopleSortedInv[oldInfected] >= m_numInfectious) return false; // Person already in non-infected
        size_t swapTarget = m_peopleSorted[m_numInfectious - 1]; // Index of swap target (last infectious person)

        std::swap(m_peopleSorted[m_peopleSortedInv[oldInfected]],
            m_peopleSorted[m_numInfectious - 1]);
        m_peopleSortedInv[swapTarget] = m_peopleSortedInv[oldInfected]; // New location of swap target is old position of previously infected
        m_peopleSortedInv[oldInfected] = m_numInfectious - 1;

        m_numInfectious--;
        return true;*/
        if (m_susceptiblePeople.find(oldInfected) != m_susceptiblePeople.end()) return false;
        m_susceptiblePeople.insert(oldInfected);
        m_infectiousPeople.erase(oldInfected);
        m_exposedPeople.erase(oldInfected);
        return true;
    }

    bool Cell::markExposed(size_t newInfected)
    {
        if (m_exposedPeople.find(newInfected) != m_exposedPeople.end()) return false;
        m_susceptiblePeople.erase(newInfected);
        m_infectiousPeople.erase(newInfected);
        m_exposedPeople.insert(newInfected);
        return true;
    }

    bool Cell::markDead(size_t person)
    {
        if (m_deadPeople.find(person) != m_deadPeople.end()) return false;
        m_deadPeople.insert(person);
        m_infectiousPeople.erase(person);
        m_exposedPeople.erase(person);
        m_susceptiblePeople.erase(person);
        return true;
    }

    bool Cell::markRecovered(size_t person)
    {
        if (m_recoveredPeople.find(person) != m_recoveredPeople.end()) return false;
        m_recoveredPeople.insert(person);
        m_infectiousPeople.erase(person);
        m_exposedPeople.erase(person);
        m_susceptiblePeople.erase(person);
        return true;
    }

    size_t Cell::numSusceptible() const
    {
        return m_susceptiblePeople.size();
    }

    /**
     * @brief Get Number of Infectious
     * Get number of currently infectious people.
     * This corresponds to the number of infectious being maintained by the cell for fast looping through infectious / non-infectious.
     * Cell::initializeInfectiousGroupings() must have been called once before this can be used.
     * @return size_t Number of infectious
     */
    size_t Cell::numInfectious() const
    {
        //return m_numInfectious;
        return m_infectiousPeople.size();
    }

    size_t Cell::numExposed() const
    {
        return m_exposedPeople.size();
    }
    
    size_t Cell::numRecovered() const
    {
        return m_recoveredPeople.size();
    }

    size_t Cell::numDead() const
    {
        return m_deadPeople.size();
    }

    bool Cell::sampleInfectious(size_t n, std::function<void(Person*)> callback)
    {
        if (m_infectiousPeople.size() < 1){
            return false;
        }
        std::vector<size_t> sampled = std::vector<size_t>();
        std::sample(m_infectiousPeople.begin(), m_infectiousPeople.end(),
            std::back_inserter(sampled), n, std::mt19937{std::random_device{}()});
        for (const auto& s : sampled)
            callback(&m_people[s]);
        return true;
    }

    bool Cell::sampleSusceptible(size_t n, std::function<void(Person*)> callback)
    {
        if (m_susceptiblePeople.size() < 1){
            return false;
        }
        std::vector<size_t> sampled = std::vector<size_t>();
        std::sample(m_susceptiblePeople.begin(),m_susceptiblePeople.end(),
            std::back_inserter(sampled), n, std::mt19937{std::random_device{}()});
        for (const auto& s : sampled)
            callback(&m_people[s]);
        return true;
    }

    void Cell::initialize()
    {
        initializeInfectiousGrouping();
        m_compartmentCounter.initialize(m_people);
        for (auto& mc : m_microcells)
        {
            mc.initialize(this);
        }
    }

    unsigned int Cell::compartmentCount(InfectionStatus status)
    {
        return m_compartmentCounter(status);
    }

<<<<<<< HEAD
    void Cell::setLocation(std::pair<double, double> loc)
    {
        m_location = loc;
    }
        
    std::pair<double, double> Cell::location() const
    {
        return m_location;
    }

=======
>>>>>>> 8eb83fd2
    void Cell::personStatusChange(Person* person, InfectionStatus newStatus, unsigned short timestep)
    {
        m_compartmentCounter.notify(person->status(), newStatus);
        m_microcells[person->microcell()].personStatusChange(person, newStatus, timestep);
    }

} // namespace epiabm<|MERGE_RESOLUTION|>--- conflicted
+++ resolved
@@ -5,21 +5,15 @@
 #include <algorithm>
 #include <iterator>
 #include <random>
-<<<<<<< HEAD
-=======
 #include <exception>
 #include <stdexcept>
->>>>>>> 8eb83fd2
 
 namespace epiabm
 {
 
     Cell::Cell(size_t index) :
         m_index(index),
-<<<<<<< HEAD
         m_location(),
-=======
->>>>>>> 8eb83fd2
         m_people(),
         m_microcells(),
         m_personQueue(),
@@ -35,14 +29,11 @@
         m_compartmentCounter()
     {}
 
-<<<<<<< HEAD
-=======
     Cell::~Cell()
     {
         //std::cout << "Deleted Cell" << std::endl;
     }
 
->>>>>>> 8eb83fd2
     size_t Cell::index() const { return m_index; }
 
     void Cell::forEachMicrocell(std::function<bool(Microcell*)> callback)
@@ -313,7 +304,6 @@
         return m_compartmentCounter(status);
     }
 
-<<<<<<< HEAD
     void Cell::setLocation(std::pair<double, double> loc)
     {
         m_location = loc;
@@ -324,8 +314,6 @@
         return m_location;
     }
 
-=======
->>>>>>> 8eb83fd2
     void Cell::personStatusChange(Person* person, InfectionStatus newStatus, unsigned short timestep)
     {
         m_compartmentCounter.notify(person->status(), newStatus);

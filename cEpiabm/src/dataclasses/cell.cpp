
#include "cell.hpp"

#include <iostream>


namespace epiabm
{

    Cell::Cell(size_t index) :
        m_index(index),
        m_people(),
        m_microcells(),
        m_personQueue(),
        m_peopleInQueue(),
        //m_peopleSorted(),
        //m_peopleSortedInv(),
        //m_numInfectious(0)
        m_infectiousPeople(),
        m_susceptiblePeople(),
        m_exposedPeople(),
        m_recoveredPeople(),
<<<<<<< HEAD
        m_deadPeople(),
        m_compartmentCounter()
    {}

    size_t Cell::index() const { return m_index; }

    void Cell::forEachMicrocell(std::function<bool(Microcell*)> callback)
=======
        m_deadPeople()
    {}

        void Cell::forEachMicrocell(std::function<bool(Microcell*)> callback)
>>>>>>> 2246a9d2
    {
        for (size_t i = 0; i < m_microcells.size(); i++)
        {
            if (!callback(&m_microcells[i])) return;
        }
    }

    void Cell::forEachPerson(std::function<bool(Person*)> callback)
    {
        for (size_t i = 0; i < m_people.size(); i++)
        {
            if (!callback(&m_people[i])) return;
        }
    }

    void Cell::forEachInfectious(std::function<bool(Person*)> callback)
    {
        /*for (size_t i = 0; i < m_numInfectious; i++)
        {
            if (!callback(&m_people[m_peopleSorted[i]])) return;
        }*/
        std::set<size_t> set = m_infectiousPeople;
        for (auto it = set.begin(); it != set.end(); ++it)
            if (!callback(&m_people[*it])) return;
    }

    void Cell::forEachNonInfectious(std::function<bool(Person*)> callback)
    {
        /*for (size_t i = m_numInfectious; i < m_people.size(); i++)
        {
            if (!callback(&m_people[m_peopleSorted[i]])) return;
        }*/
        std::set<size_t> set = m_susceptiblePeople;
        for (auto it = set.begin(); it != set.end(); ++it)
            if (!callback(&m_people[*it])) return;
    }

    void Cell::forEachExposed(std::function<bool(Person*)> callback)
    {
        std::set<size_t> set = m_exposedPeople;
        for (auto it = set.begin(); it != set.end(); ++it)
            if (!callback(&m_people[*it])) return;
    }

    Person& Cell::getPerson(size_t i) { return m_people[i]; }
    Microcell& Cell::getMicrocell(size_t i) { return m_microcells[i]; }

    /**
     * @brief Apply Callback to each person in Queue
     * Also Clears the queue
     * @param callback
     */
    void Cell::processQueue(std::function<void(size_t)> callback)
    {
        while (!m_personQueue.empty()) // loop through queue
        {
            callback(m_personQueue.front());
            m_personQueue.pop();
        }
        m_peopleInQueue.clear(); // Remove person from the set of people currently in queue
    }

    /**
     * @brief Add person to queue
     * Same person cannot be queued twice.
     * @param personIndex
     * @return true Person successfully queued.
     * @return false Person reject because already in queue.
     */
    bool Cell::enqueuePerson(size_t personIndex)
    {
        if (m_peopleInQueue.find(personIndex) != m_peopleInQueue.end()) return false; // if person already queued
        m_personQueue.push(personIndex); // add to queue
        m_peopleInQueue.insert(personIndex); // insert into queued set
        return true;
    }

    std::vector<Person>& Cell::people() { return m_people; }
    std::vector<Microcell>& Cell::microcells() { return m_microcells; }

    /**
     * @brief Initialize framework for fast looping through infectious / susceptible
     * Cell can maintain a vector of people where all the infectious are at the start.
     * This is to allow quick looping through only infectious people without looping through all people and checking their status.
     */
    void Cell::initializeInfectiousGrouping()
    {
        /*m_peopleSorted = std::vector<size_t>(m_people.size());
        m_peopleSortedInv = std::vector<size_t>(m_people.size());
        for (size_t i = 0; i < m_people.size(); i++)
        {
            m_peopleSortedInv[i] = i;
            m_peopleSorted[i] = i;
        }*/
        m_susceptiblePeople.clear();
        m_exposedPeople.clear();
        m_infectiousPeople.clear();
        m_recoveredPeople.clear();
        m_deadPeople.clear();
        for (size_t i = 0; i < m_people.size(); i++)
        {
            if (m_people[i].status() == InfectionStatus::Susceptible) m_susceptiblePeople.insert(i);
            else if (m_people[i].status() == InfectionStatus::Exposed) m_exposedPeople.insert(i);
            else if (m_people[i].status() == InfectionStatus::Recovered) m_recoveredPeople.insert(i);
            else if (m_people[i].status() == InfectionStatus::Dead) m_deadPeople.insert(i);
            else m_infectiousPeople.insert(i);
        }
    }

    /**
     * @brief Mark Person as Infectious for Fast Looping through Infectious People
     * Mark a person as infectious. Used for fast looping through infectious or non-infectious people without looping through all people and checking their statuses.
     * Cell::initializeInfectiousGroupings must have been called once before for this function to be used.
     * @param newInfected Person who is becoming infectious.
     * @return true Successfully changed person's state to infectious.
     * @return false Person was already infectious.
     */
    bool Cell::markInfectious(size_t newInfected)
    {
        /*if (m_peopleSortedInv[newInfected] < m_numInfectious) return false; // Person already in infected section
        size_t swapTarget = m_peopleSorted[m_numInfectious]; // Index of swap target in m_people

        std::swap(m_peopleSorted[m_peopleSortedInv[newInfected]],
            m_peopleSorted[m_numInfectious]); // Swap new infected and target in sorted vector
        m_peopleSortedInv[swapTarget] = m_peopleSortedInv[newInfected]; // New location of target in sorted = old position of newly infected
        m_peopleSortedInv[newInfected] = m_numInfectious; // New location of newly infected is m_numInfected;

        m_numInfectious++; // Increment number of infected
        return true;*/
        if (m_infectiousPeople.find(newInfected) != m_infectiousPeople.end()) return false;
        m_susceptiblePeople.erase(newInfected);
        m_infectiousPeople.insert(newInfected);
        m_exposedPeople.erase(newInfected);
        return true;
    }

    /**
     * @brief Mark Person as Non-Infectious for Fast Looping through Infectious People
     * Mark a person as non-infectious. Used for fast looping through infectious or non-infectious people without looping through all people and checking their statuses.
     * Cell::initializeInfectiousGroupings must have been called once before this can be used.
     * @param oldInfected Person who is no longer infectious.
     * @return true Successfully changed person's state to non-infectious.
     * @return false Person was already marked as non-infectious.
     */
    bool Cell::markNonInfectious(size_t oldInfected)
    {
        /*if (m_peopleSortedInv[oldInfected] >= m_numInfectious) return false; // Person already in non-infected
        size_t swapTarget = m_peopleSorted[m_numInfectious - 1]; // Index of swap target (last infectious person)

        std::swap(m_peopleSorted[m_peopleSortedInv[oldInfected]],
            m_peopleSorted[m_numInfectious - 1]);
        m_peopleSortedInv[swapTarget] = m_peopleSortedInv[oldInfected]; // New location of swap target is old position of previously infected
        m_peopleSortedInv[oldInfected] = m_numInfectious - 1;

        m_numInfectious--;
        return true;*/
        if (m_susceptiblePeople.find(oldInfected) != m_susceptiblePeople.end()) return false;
        m_susceptiblePeople.insert(oldInfected);
        m_infectiousPeople.erase(oldInfected);
        m_exposedPeople.erase(oldInfected);
        return true;
    }

    bool Cell::markExposed(size_t newInfected)
    {
        if (m_exposedPeople.find(newInfected) != m_exposedPeople.end()) return false;
        m_susceptiblePeople.erase(newInfected);
        m_infectiousPeople.erase(newInfected);
        m_exposedPeople.insert(newInfected);
<<<<<<< HEAD
        return true;
    }

    bool Cell::markDead(size_t person)
    {
        if (m_deadPeople.find(person) != m_deadPeople.end()) return false;
        m_deadPeople.insert(person);
        m_infectiousPeople.erase(person);
        m_exposedPeople.erase(person);
        m_susceptiblePeople.erase(person);
        return true;
    }

    bool Cell::markRecovered(size_t person)
    {
        if (m_recoveredPeople.find(person) != m_recoveredPeople.end()) return false;
        m_recoveredPeople.insert(person);
        m_infectiousPeople.erase(person);
        m_exposedPeople.erase(person);
        m_susceptiblePeople.erase(person);
        return true;
    }

=======
        return true;
    }

    bool Cell::markDead(size_t person)
    {
        if (m_deadPeople.find(person) != m_deadPeople.end()) return false;
        m_deadPeople.insert(person);
        m_infectiousPeople.erase(person);
        m_exposedPeople.erase(person);
        m_susceptiblePeople.erase(person);
        return true;
    }

    bool Cell::markRecovered(size_t person)
    {
        if (m_recoveredPeople.find(person) != m_recoveredPeople.end()) return false;
        m_recoveredPeople.insert(person);
        m_infectiousPeople.erase(person);
        m_exposedPeople.erase(person);
        m_susceptiblePeople.erase(person);
        return true;
    }

>>>>>>> 2246a9d2
    size_t Cell::numSusceptible() const
    {
        return m_susceptiblePeople.size();
    }

    /**
     * @brief Get Number of Infectious
     * Get number of currently infectious people.
     * This corresponds to the number of infectious being maintained by the cell for fast looping through infectious / non-infectious.
     * Cell::initializeInfectiousGroupings() must have been called once before this can be used.
     * @return size_t Number of infectious
     */
    size_t Cell::numInfectious() const
    {
        //return m_numInfectious;
        return m_infectiousPeople.size();
    }

    size_t Cell::numExposed() const
    {
        return m_exposedPeople.size();
    }
<<<<<<< HEAD

=======
    
>>>>>>> 2246a9d2
    size_t Cell::numRecovered() const
    {
        return m_recoveredPeople.size();
    }

    size_t Cell::numDead() const
    {
        return m_deadPeople.size();
    }
<<<<<<< HEAD

    void Cell::initialize()
    {
        initializeInfectiousGrouping();
        m_compartmentCounter.initialize(m_people);
        for (auto& mc : m_microcells)
        {
            mc.initialize(this);
        }
    }

    unsigned int Cell::compartmentCount(InfectionStatus status)
    {
        return m_compartmentCounter(status);
    }

    void Cell::personStatusChange(Person* person, InfectionStatus newStatus, unsigned short timestep)
    {
        m_compartmentCounter.notify(person->status(), newStatus);
        m_microcells[person->microcell()].personStatusChange(person, newStatus, timestep);
    }
=======
>>>>>>> 2246a9d2

} // namespace epiabm<|MERGE_RESOLUTION|>--- conflicted
+++ resolved
@@ -20,7 +20,6 @@
         m_susceptiblePeople(),
         m_exposedPeople(),
         m_recoveredPeople(),
-<<<<<<< HEAD
         m_deadPeople(),
         m_compartmentCounter()
     {}
@@ -28,12 +27,6 @@
     size_t Cell::index() const { return m_index; }
 
     void Cell::forEachMicrocell(std::function<bool(Microcell*)> callback)
-=======
-        m_deadPeople()
-    {}
-
-        void Cell::forEachMicrocell(std::function<bool(Microcell*)> callback)
->>>>>>> 2246a9d2
     {
         for (size_t i = 0; i < m_microcells.size(); i++)
         {
@@ -203,7 +196,6 @@
         m_susceptiblePeople.erase(newInfected);
         m_infectiousPeople.erase(newInfected);
         m_exposedPeople.insert(newInfected);
-<<<<<<< HEAD
         return true;
     }
 
@@ -227,31 +219,6 @@
         return true;
     }
 
-=======
-        return true;
-    }
-
-    bool Cell::markDead(size_t person)
-    {
-        if (m_deadPeople.find(person) != m_deadPeople.end()) return false;
-        m_deadPeople.insert(person);
-        m_infectiousPeople.erase(person);
-        m_exposedPeople.erase(person);
-        m_susceptiblePeople.erase(person);
-        return true;
-    }
-
-    bool Cell::markRecovered(size_t person)
-    {
-        if (m_recoveredPeople.find(person) != m_recoveredPeople.end()) return false;
-        m_recoveredPeople.insert(person);
-        m_infectiousPeople.erase(person);
-        m_exposedPeople.erase(person);
-        m_susceptiblePeople.erase(person);
-        return true;
-    }
-
->>>>>>> 2246a9d2
     size_t Cell::numSusceptible() const
     {
         return m_susceptiblePeople.size();
@@ -274,11 +241,7 @@
     {
         return m_exposedPeople.size();
     }
-<<<<<<< HEAD
-
-=======
     
->>>>>>> 2246a9d2
     size_t Cell::numRecovered() const
     {
         return m_recoveredPeople.size();
@@ -288,7 +251,6 @@
     {
         return m_deadPeople.size();
     }
-<<<<<<< HEAD
 
     void Cell::initialize()
     {
@@ -310,7 +272,5 @@
         m_compartmentCounter.notify(person->status(), newStatus);
         m_microcells[person->microcell()].personStatusChange(person, newStatus, timestep);
     }
-=======
->>>>>>> 2246a9d2
 
 } // namespace epiabm
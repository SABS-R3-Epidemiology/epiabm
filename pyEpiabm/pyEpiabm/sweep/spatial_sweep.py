#
# Infection due to contact in between people in different cells
#


import random
import numpy as np
import logging
import typing

from pyEpiabm.core import Cell, Parameters, Person
from pyEpiabm.property import InfectionStatus
from pyEpiabm.routine import SpatialInfection
from pyEpiabm.utility import DistanceFunctions
from pyEpiabm.utility import Kernel

from .abstract_sweep import AbstractSweep


class SpatialSweep(AbstractSweep):
    """Class to run the inter-cell space infections
    as part of the sweep function. Runs through cells
    and calculates their infectiousness parameter and calculates
    a poisson variable of how many people each cell should
    infect. Then chooses other cells, and persons within that
    cell to assign as infectee. Then tests a infection event
    against each susceptible member of the place. The resulting
    exposed person is added to an infection queue.

    """

    def __call__(self, time: float):
        """
        Given a population structure, loops over cells and generates
        a random number of people to infect. Then decides which cells
        the infectees should be found in and considers whether an
        infection event occurs on individual and cell infectiousness
        and susceptibility.

        Parameters
        ----------
        time : float
            Current simulation time

        """
        timestep = int(time * Parameters.instance().time_steps_per_day)

        # As this tracks intercell infections need to check number of
        # cells is more than one (edge case but worth having)
        if len(self._population.cells) == 1:
            return
        # If infection radius is set to zero no infections will occur so
        # break immediately to save time.
        if Parameters.instance().infection_radius == 0:
            return
        # Double loop over the whole population, checking infectiousness
        # status, and whether they are absent from their household.
        for cell in self._population.cells:
            # Check to ensure there is an infector in the cell
            total_infectors = cell.number_infectious()
            if total_infectors == 0:
                continue
            # Creates a list of posible infectee cells which excludes the
            # infector cell.
            poss_susc_cells = self._population.cells.copy()
            poss_susc_cells.remove(cell)
            possible_infectee_num = sum([cell2.compartment_counter.retrieve()
                                        [InfectionStatus.Susceptible]
                                        for cell2 in poss_susc_cells])
            if possible_infectee_num == 0:
                # Break the loop if no people outside the cell are susceptible.
                continue
            # If there are any infectors calculate number of infection events
            # given out in total by the cell
            ave_num_of_infections = SpatialInfection.cell_inf(cell, timestep)
            number_to_infect = np.random.poisson(ave_num_of_infections)

            # Sample at random from the cell to find an infector. Have
            # checked to ensure there is an infector present.
            possible_infectors = [person for person in cell.persons
                                  if person.is_infectious()]
            infector = random.choice(possible_infectors)

            if Parameters.instance().do_CovidSim:
                infectee_list = self.find_infectees_Covidsim(infector,
                                                             poss_susc_cells,
                                                             number_to_infect)
            else:
                infectee_list = self.find_infectees(cell,
                                                    poss_susc_cells,
                                                    number_to_infect)

            for infectee in infectee_list:
                self.do_infection_event(infector, infectee, timestep)

    def find_infectees(self, infector_cell: Cell,
                       possible_infectee_cells: typing.List[Cell],
                       number_to_infect: int):
        """Given a specific infector, a list of possible infectee cells,
        and the number of people needed to infect, follows a distance based
        implementation to create a list of infectees.

        Parameters
        ----------
        infector_cell : Cell
            Infector cell instance of Cell
        possible_infectee_cells : typing.List[Cell]
            List of possible cells to infect
        number_to_infect : int
            maximum number of people to infect

        Returns
        ----------
        infectee_list : typing.List[Person]
            List of exposed people to test an infection event

        """
        infectee_list = []
        # Chooses a list of cells (with replacement) for each infection
        # event to occur in. Specifically inter-cell infections
        # so can't be the same cell.
        distance_weights = []
        for cell2 in possible_infectee_cells:
            try:
                distance_weights.append(1/DistanceFunctions.dist(
                            infector_cell.location, cell2.location))
            except ZeroDivisionError:
                # If cells are on top of each other use nan placeholder
                distance_weights.append(np.nan)
        # Cells on top of each currently have a distance weight equal
        # to the maximum of all other weights.
        # Possibly want to do twice this.
        number_of_nans = sum(np.isnan(distance_weights))
        if number_of_nans == len(distance_weights):
            distance_weights = [1 for _ in distance_weights]
        elif number_of_nans > 0:
            max_weight = np.nanmax(distance_weights)
            distance_weights = np.nan_to_num(distance_weights,
                                             nan=max_weight)
        # Use of the cutoff distance idea from CovidSim.
        cutoff = Parameters.instance().infection_radius
        distance_weights = [weight if (cutoff > 1/weight) else 0
                            for weight in distance_weights]
        # Will catch the case if distance weights isn't configured
        # correctly and returns the wrong length.
        assert len(distance_weights) == len(possible_infectee_cells), (
            "Distance weights are not the same length as cell list")

        try:
            # Will catch a list of zeros
            if sum(distance_weights) == 0:
                raise(ValueError)
            cell_list = random.choices(possible_infectee_cells,
                                       weights=distance_weights,
                                       k=number_to_infect)
        except ValueError as e:
            logging.exception(f"{type(e).__name__}: no cells"
                              + f" within radius {cutoff} of"
                              + f" cell {infector_cell.id} at location"
                              + f" {infector_cell.location} - skipping cell.")
            # This returns an empty list so no infection events tested.
            return infectee_list

        # Each infection event corresponds to a infectee cell
        # on the cell list
        for infectee_cell in cell_list:
            # Sample at random from the infectee cell to find
            # an infectee
            infectee_list.append(random.sample(infectee_cell.persons, 1)[0])
        return infectee_list

    def find_infectees_Covidsim(self, infector: Person,
                                possible_infectee_cells: typing.List[Cell],
                                number_to_infect: int):
        """Given a specific infector, a list of possible infectee cells,
        and the number of people needed to infect, follows Covidsim's
        implementation to create a list of infectees.

        Parameters
        ----------
        infector : Person
            Infector instance of person
        possible_infectee_cells : typing.List[Cell]
            List of possible cells to infect
        number_to_infect : int
            Maximum number of people to infect

        Returns
<<<<<<< HEAD
        ----------
        infectee_list : List
            List of exposed people to test an infection event
=======
        -------
        typing.List[Person]
            List of people to infect
>>>>>>> ff1a32c8

        """
        infectee_list = []
        count = 0
        while number_to_infect > 0 and count < self._population.total_people():
            count += 1
            # Weighting for cell choice in Covidsim uses cum_trans and
            # invCDF arrays, which are equivilent to weighting by total
            # susceptibles*max_transmission. May want to add transmission
            # parameter later.
            weights = [cell2.compartment_counter.retrieve()
                       [InfectionStatus.Susceptible]
                       for cell2 in possible_infectee_cells]
            infectee_cell = random.choices(possible_infectee_cells,
                                           weights=weights, k=1)[0]
            # Sample at random from the infectee cell to find
            # an infectee
            infectee = random.sample(infectee_cell.persons, 1)[0]
            # Covidsim used explicitly the kernel distance between people,
            # and divided by the kernel of the minimum distance between
            # their cells.
            infection_distance = (Kernel.weighting(DistanceFunctions.dist(
                infector.microcell.cell.location, infectee_cell.location)) /
                Parameters.instance().infection_radius)
            if (infection_distance < random.random()):
                # Covidsim rejects the infection event if the distance
                # between infector/infectee is too large.
                infectee_list.append(infectee)
                number_to_infect -= 1
                # I can see an infinte loop here if there are no suitable
                # infectees. Have put in a count so no more loops than
                # total population.
        return infectee_list

    def do_infection_event(self, infector: Person, infectee: Person,
                           timestep: float):
        """Helper function which takes an infector and infectee,
        in different cells and tests whether contact between
        them will lead to an infection event.

        Parameters
        ----------
        infector : Person
            Infector instance of Person
        infectee : Person
            Infectee instance of Person
        timestep : float
            Current simulation timestep

        Returns
        -------
        typing.List[Person]
            List of people to infect

        """
        if not infectee.is_susceptible():
            return

        # force of infection specific to cells and people
        # involved in the infection event
        force_of_infection = SpatialInfection.\
            space_foi(infector.microcell.cell, infectee.microcell.cell,
                      infector, infectee, timestep)

        # Compare a uniform random number to the force of
        # infection to see whether an infection event
        # occurs in this timestep between the given
        # persons.
        r = random.random()
        if r < force_of_infection:
            infectee.microcell.cell.enqueue_person(infectee)<|MERGE_RESOLUTION|>--- conflicted
+++ resolved
@@ -186,15 +186,9 @@
             Maximum number of people to infect
 
         Returns
-<<<<<<< HEAD
-        ----------
-        infectee_list : List
-            List of exposed people to test an infection event
-=======
         -------
         typing.List[Person]
             List of people to infect
->>>>>>> ff1a32c8
 
         """
         infectee_list = []

#
# Infection due to contact in between people in different cells
#


import random
import numpy as np
import logging
import typing

from pyEpiabm.core import Cell, Parameters, Person
from pyEpiabm.property import InfectionStatus, SpatialInfection
<<<<<<< HEAD
from pyEpiabm.utility import DistanceFunctions
from pyEpiabm.utility import SpatialKernel
=======
from pyEpiabm.utility import DistanceFunctions, SpatialKernel
>>>>>>> dd5d961c

from .abstract_sweep import AbstractSweep


class SpatialSweep(AbstractSweep):
    """Class to run the inter-cell space infections
    as part of the sweep function. Runs through cells
    and calculates their infectiousness parameter and calculates
    a poisson variable of how many people each cell should
    infect. Then chooses other cells, and persons within that
    cell to assign as infectee. Then tests a infection event
    against each susceptible member of the place. The resulting
    exposed person is added to an infection queue.

    """

    def __call__(self, time: float):
        """
        Given a population structure, loops over cells and generates
        a random number of people to infect. Then decides which cells
        the infectees should be found in and considers whether an
        infection event occurs on individual and cell infectiousness
        and susceptibility.

        Parameters
        ----------
        time : float
            Current simulation time

        """
        # As this tracks intercell infections need to check number of
        # cells is more than one (edge case but worth having)
        if len(self._population.cells) == 1:
            return
        # If infection radius is set to zero no infections will occur so
        # break immediately to save time.
        if Parameters.instance().infection_radius == 0:
            return
        # Double loop over the whole population, checking infectiousness
        # status, and whether they are absent from their household.
        for cell in self._population.cells:
            # Check to ensure there is an infector in the cell
            total_infectors = cell.number_infectious()
            if total_infectors == 0:
                continue
            # Creates a list of posible infectee cells which excludes the
            # infector cell.
            poss_susc_cells = self._population.cells.copy()
            poss_susc_cells.remove(cell)
            possible_infectee_num = sum([cell2.compartment_counter.retrieve()
                                        [InfectionStatus.Susceptible]
                                        for cell2 in poss_susc_cells])
            if possible_infectee_num == 0:
                # Break the loop if no people outside the cell are susceptible.
                continue
            # If there are any infectors calculate number of infection events
            # given out in total by the cell
            ave_num_of_infections = SpatialInfection.cell_inf(cell, time)
            number_to_infect = np.random.poisson(ave_num_of_infections)

            # Sample at random from the cell to find an infector. Have
            # checked to ensure there is an infector present.
            possible_infectors = [person for person in cell.persons
                                  if person.is_infectious()]
            infector = random.choice(possible_infectors)

            if Parameters.instance().do_CovidSim:
                infectee_list = self.find_infectees_Covidsim(infector,
                                                             poss_susc_cells,
                                                             number_to_infect)
            else:
                infectee_list = self.find_infectees(cell,
                                                    poss_susc_cells,
                                                    number_to_infect)

            for infectee in infectee_list:
                self.do_infection_event(infector, infectee, time)

    def find_infectees(self, infector_cell: Cell,
                       possible_infectee_cells: typing.List[Cell],
                       number_to_infect: int):
        """Given a specific infector, a list of possible infectee cells,
        and the number of people needed to infect, follows a distance based
        implementation to create a list of infectees.

        Parameters
        ----------
        infector_cell : Cell
            Infector cell instance of Cell
        possible_infectee_cells : typing.List[Cell]
            List of possible cells to infect
        number_to_infect : int
            maximum number of people to infect

        Returns
        ----------
        infectee_list : typing.List[Person]
            List of exposed people to test an infection event

        """
        infectee_list = []
        # Chooses a list of cells (with replacement) for each infection
        # event to occur in. Specifically inter-cell infections
        # so can't be the same cell.
        distance_weights = []
        for cell2 in possible_infectee_cells:
            try:
                distance_weights.append(1/DistanceFunctions.dist(
                            infector_cell.location, cell2.location))
            except ZeroDivisionError:
                # If cells are on top of each other use nan placeholder
                distance_weights.append(np.nan)
        # Cells on top of each currently have a distance weight equal
        # to the maximum of all other weights.
        # Possibly want to do twice this.
        number_of_nans = sum(np.isnan(distance_weights))
        if number_of_nans == len(distance_weights):
            distance_weights = [1 for _ in distance_weights]
        elif number_of_nans > 0:
            max_weight = np.nanmax(distance_weights)
            distance_weights = np.nan_to_num(distance_weights,
                                             nan=max_weight)
        # Use of the cutoff distance idea from CovidSim.
        cutoff = Parameters.instance().infection_radius
        distance_weights = [weight if (cutoff > 1/weight) else 0
                            for weight in distance_weights]
        # Will catch the case if distance weights isn't configured
        # correctly and returns the wrong length.
        assert len(distance_weights) == len(possible_infectee_cells), (
            "Distance weights are not the same length as cell list")

        try:
            # Will catch a list of zeros
            if sum(distance_weights) == 0:
                raise(ValueError)
            cell_list = random.choices(possible_infectee_cells,
                                       weights=distance_weights,
                                       k=number_to_infect)
        except ValueError as e:
            logging.exception(f"{type(e).__name__}: no cells"
                              + f" within radius {cutoff} of"
                              + f" cell {infector_cell.id} at location"
                              + f" {infector_cell.location} - skipping cell.")
            # This returns an empty list so no infection events tested.
            return infectee_list

        # Each infection event corresponds to a infectee cell
        # on the cell list
        for infectee_cell in cell_list:
            # Sample at random from the infectee cell to find
            # an infectee
            infectee_list.append(random.sample(infectee_cell.persons, 1)[0])
        return infectee_list

    def find_infectees_Covidsim(self, infector: Person,
                                possible_infectee_cells: typing.List[Cell],
                                number_to_infect: int):
        """Given a specific infector, a list of possible infectee cells,
        and the number of people needed to infect, follows Covidsim's
        implementation to create a list of infectees.

        Parameters
        ----------
        infector : Person
            Infector instance of person
        possible_infectee_cells : typing.List[Cell]
            List of possible cells to infect
        number_to_infect : int
            Maximum number of people to infect

        Returns
        -------
        typing.List[Person]
            List of people to infect

        """
        current_cell = infector.microcell.cell
        infectee_list = []
        count = 0
        while number_to_infect > 0 and count < self._population.total_people():
            count += 1
            # Weighting for cell choice in Covidsim uses cum_trans and
            # invCDF arrays, which are equivalent to weighting by total
            # susceptibles*max_transmission. May want to add transmission
            # parameter later.
            weights = [cell2.compartment_counter.retrieve()
                       [InfectionStatus.Susceptible] * SpatialKernel.weighting(
                           DistanceFunctions.dist(cell2, current_cell))
                       for cell2 in possible_infectee_cells]
            infectee_cell = random.choices(possible_infectee_cells,
                                           weights=weights, k=1)[0]
            # Sample at random from the infectee cell to find
            # an infectee
            infectee = random.sample(infectee_cell.persons, 1)[0]
            # Covidsim tested each infection event by testing the ratio
            # of the spatial kernel applied to the distance between people
<<<<<<< HEAD
            # to the spatial kernel of the shorted distance between
=======
            # to the spatial kernel of the shortest distance between
>>>>>>> dd5d961c
            # their cells.
            infection_distance = DistanceFunctions.dist(
                infector.microcell.cell.location, infectee_cell.location)
            minimum_dist = DistanceFunctions.minimum_between_cells(
<<<<<<< HEAD
                infectee_cell, infector.microcell.cell)
=======
                infectee_cell, current_cell)
>>>>>>> dd5d961c
            infection_kernel = (SpatialKernel.weighting(infection_distance) /
                                SpatialKernel.weighting(minimum_dist))
            if (infection_kernel > random.random()):
                # Covidsim rejects the infection event if the distance
                # between infector/infectee is too large.
                infectee_list.append(infectee)
                number_to_infect -= 1
                # I can see an infinte loop here if there are no suitable
                # infectees. Have put in a count so no more loops than
                # total population.
        return infectee_list

    def do_infection_event(self, infector: Person, infectee: Person,
                           time: float):
        """Helper function which takes an infector and infectee,
        in different cells and tests whether contact between
        them will lead to an infection event.

        Parameters
        ----------
        infector : Person
            Infector instance of Person
        infectee : Person
            Infectee instance of Person
        time : float
            Current simulation time

        Returns
        -------
        typing.List[Person]
            List of people to infect

        """
        if not infectee.is_susceptible():
            return

        # force of infection specific to cells and people
        # involved in the infection event
        force_of_infection = SpatialInfection.\
            space_foi(infector.microcell.cell, infectee.microcell.cell,
                      infector, infectee, time)

        # Compare a uniform random number to the force of
        # infection to see whether an infection event
        # occurs in this timestep between the given
        # persons.
        r = random.random()
        if r < force_of_infection:
            infectee.microcell.cell.enqueue_person(infectee)<|MERGE_RESOLUTION|>--- conflicted
+++ resolved
@@ -10,12 +10,7 @@
 
 from pyEpiabm.core import Cell, Parameters, Person
 from pyEpiabm.property import InfectionStatus, SpatialInfection
-<<<<<<< HEAD
-from pyEpiabm.utility import DistanceFunctions
-from pyEpiabm.utility import SpatialKernel
-=======
 from pyEpiabm.utility import DistanceFunctions, SpatialKernel
->>>>>>> dd5d961c
 
 from .abstract_sweep import AbstractSweep
 
@@ -212,20 +207,12 @@
             infectee = random.sample(infectee_cell.persons, 1)[0]
             # Covidsim tested each infection event by testing the ratio
             # of the spatial kernel applied to the distance between people
-<<<<<<< HEAD
-            # to the spatial kernel of the shorted distance between
-=======
             # to the spatial kernel of the shortest distance between
->>>>>>> dd5d961c
             # their cells.
             infection_distance = DistanceFunctions.dist(
                 infector.microcell.cell.location, infectee_cell.location)
             minimum_dist = DistanceFunctions.minimum_between_cells(
-<<<<<<< HEAD
-                infectee_cell, infector.microcell.cell)
-=======
                 infectee_cell, current_cell)
->>>>>>> dd5d961c
             infection_kernel = (SpatialKernel.weighting(infection_distance) /
                                 SpatialKernel.weighting(minimum_dist))
             if (infection_kernel > random.random()):

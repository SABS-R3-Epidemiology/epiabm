#
# Infection due to contact in social spaces outside of households
#

import random
import numpy as np

<<<<<<< HEAD
from pyEpiabm.core import Parameters
from pyEpiabm.property import PlaceInfection
=======
from pyEpiabm.routine import PlaceInfection
>>>>>>> 1bc8bc0c

from .abstract_sweep import AbstractSweep


class PlaceSweep(AbstractSweep):
    """Class to run the place infections
    as part of the sweep function. Runs through infectious
    people within a cell and tests a infection event against each
    susceptible member of the place. The resulting
    exposed person is added to an infection queue.

    """

    def __call__(self, time: float):
        """
        Given a population structure with places, loops over infected
        members of the place and considers whether they infected other
        people present, based on individual and place infectiousness
        and susceptibility.

        Parameters
        ----------
        time : float
            Current simulation time

        """
        # Double loop over the whole population, checking infectiousness
        # status, and whether they are absent from their household.
        for cell in self._population.cells:
            for infector in cell.persons:
                if not infector.is_infectious():
                    continue
                for place in infector.places:
                    infectiousness = PlaceInfection.place_inf(place, time)
                    # High infectiousness (>= 1) means all susceptible
                    # occupants become infected.
                    if infectiousness > 1:
                        for infectee in place.persons:
                            if not infectee.is_susceptible():
                                continue
                            cell.enqueue_person(infectee)

                    # Otherwise number of infectees is binomially
                    # distributed. Not sure if covidsim considers only
                    # susceptible place members. Makes sense to consider
                    # all possible occupants, and leave it to chance whether
                    # they are susceptible.
                    else:
                        num_infectees = np.random.binomial(len(place.persons),
                                                           infectiousness)

                        # Pick that number of potential infectees from place
                        # members.
                        potential_infectees = random.sample(place.persons,
                                                            num_infectees)

                        # Check to see whether a place member is susceptible.
                        for infectee in potential_infectees:

                            if not infectee.is_susceptible():
                                continue
                            # Calculate "force of infection" parameter which
                            # determines the likelihood of an infection event
                            # between the infector and infectee given that they
                            # meet in this place.

                            force_of_infection = PlaceInfection.\
                                place_foi(place, infector, infectee,
                                          time)

                            # Compare a uniform random number to the force of
                            # infection to see whether an infection event
                            # occurs in this timestep between the given
                            # persons.
                            r = random.uniform(0, 1)

                            if r < force_of_infection:
                                cell.enqueue_person(infectee)<|MERGE_RESOLUTION|>--- conflicted
+++ resolved
@@ -5,12 +5,8 @@
 import random
 import numpy as np
 
-<<<<<<< HEAD
 from pyEpiabm.core import Parameters
 from pyEpiabm.property import PlaceInfection
-=======
-from pyEpiabm.routine import PlaceInfection
->>>>>>> 1bc8bc0c
 
 from .abstract_sweep import AbstractSweep
 

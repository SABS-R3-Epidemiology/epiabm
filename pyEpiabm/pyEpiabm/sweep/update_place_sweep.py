--- conflicted
+++ resolved
@@ -81,12 +81,8 @@
         person_weights : list
             Weights for people in list
         """
-<<<<<<< HEAD
-        if place.place_type == 5:
-=======
         if place.place_type == 5 and hasattr(Parameters.instance(),
                                              'carehome_params'):
->>>>>>> a0bfdecf
             carehome_params = Parameters.instance().carehome_params
         # If a specific list of people is not provided, use the whole cell
         if person_list is None:
@@ -138,14 +134,6 @@
             if ((person not in place.persons) and
                     (place.place_type not in person.place_types)):
                 if place.place_type == 5:
-<<<<<<< HEAD
-                    if person.age >= carehome_params["carehome_minimum_age"]:
-                        group_index = 1
-                        person.care_home_resident = True
-                    elif person.age < carehome_params["carehome_minimum_age"]:
-                        group_index = 0
-                        person.key_worker = True
-=======
                     if hasattr(Parameters.instance(), 'carehome_params'):
                         if person.age >= carehome_params[
                                 "carehome_minimum_age"]:
@@ -155,7 +143,6 @@
                              "carehome_minimum_age"]:
                             group_index = 0
                             person.key_worker = True
->>>>>>> a0bfdecf
                 if group_index is not None:
                     # If the index is specified
                     place.add_person(person, group_index)

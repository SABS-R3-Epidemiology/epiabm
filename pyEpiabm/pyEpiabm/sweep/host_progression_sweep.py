--- conflicted
+++ resolved
@@ -35,7 +35,6 @@
             (self.number_of_states, self.number_of_states),\
             'Matrix dimensions must match number of infection states'
 
-<<<<<<< HEAD
         # Instantiate transmission time matrix
         time_matrix_object = TransitionTimeMatrix()
         self.transition_time_matrix =\
@@ -48,50 +47,6 @@
         self.model_time_step = 1 / pe.Parameters.instance().time_steps_per_day
         self.delay = np.floor(self.latent_to_symptom_delay /
                               self.model_time_step)
-=======
-    def _update_time_to_status_change(self, person: Person, time: float):
-        """Assigns time until next infection status update,
-        given as a random integer between 1 and 10. Used
-        for persons with infection statuses that have no transition/
-        latent time implemented yet - temporary function.
-
-        Parameters
-        ----------
-        Person : Person
-            Instance with infection status attributes
-        time: float
-            Current simulation time
-
-        """
-        # This is left as a random integer for now but will be made more
-        # complex later.
-        new_time = random.randint(1, 10)
-        new_time = float(new_time)
-        person.time_of_status_change = time + new_time
-
-    def _set_latent_time(self, person: Person, time: float):
-        """Calculates latency period as calculated in CovidSim,
-        and updates the time_of_status_change for the given
-        Person, given as the time until next infection status
-        for a person who has been set as exposed.
-
-        Parameters
-        ----------
-        Person : Person
-            Instance with infection status attributes
-        time: float
-            Current simulation time
-
-        """
-        latent_period = pe.Parameters.instance().latent_period
-        latent_period_iCDF = pe.Parameters.instance().latent_period_iCDF
-        latent_icdf_object = InverseCdf(latent_period, latent_period_iCDF)
-        latent_time = latent_icdf_object.icdf_choose_exp()
-
-        assert latent_time >= 0.0, 'Negative latent time'
-
-        person.time_of_status_change = time + latent_time
->>>>>>> d2010344
 
     def _set_infectiousness(self, person: Person):
         """Assigns the infectiousness of a person for when they go from

#
# Progression of infection within individuals
#
# from inspect import Parameter
import random
import numpy as np
<<<<<<< HEAD
=======
# from scipy import rand
>>>>>>> ba5f44bf
import pyEpiabm as pe
from pyEpiabm.property import InfectionStatus
from pyEpiabm.utility import InverseCdf

from .abstract_sweep import AbstractSweep


class HostProgressionSweep(AbstractSweep):
    """Class for sweeping through population and updating host infection status
    and time to next infection status change.
    """

    def _update_time_to_status_change(self, person, time):
        """Assigns time until next infection status update,
         given as a random integer between 1 and 10. Used
         for persons with infection statuses that have no transition/
         latent time implemented yet - temporary function.

        :param Person: Person instance with infection status attributes
        :type Person: Person
        :param time: Current simulation time
        :type time: float
        """
        # This is left as a random integer for now but will be made more
        # complex later.
        new_time = random.randint(1, 10)
        new_time = float(new_time)
        person.time_of_status_change = time + new_time

    def _set_latent_time(self, person, time):
        """Calculates latency period as calculated in CovidSim,
        and updates the time_of_status_change for the given
        Person, given as the time until next infection status
        for a person who has been set as exposed.

        :param Person: Person instance with infection status attributes
        :type Person: Person
        :param time: Current simulation time
        :type time: float
        """
        latent_period = pe.Parameters.instance().latent_period
        latent_period_iCDF = pe.Parameters.instance().latent_period_iCDF
        latent_icdf_object = InverseCdf(latent_period, latent_period_iCDF)
        latent_time = latent_icdf_object.icdf_choose_exp()

        assert latent_time >= 0.0, 'Negative latent time'

        person.time_of_status_change = time + latent_time

    def _set_infectiousness(self, person):
        """Assigns the infectiousness of a person for when they go from
        the exposed infection state to the next state, either InfectAsympt,
        InfectMild or InfectGP.
        *Needs to be called right after an exposed person has been given its
        new infection status in the sweep*

        :param Person: Person class with infection status attributes
        :type Person: Person
        :return: Infectiousness of a person
        :rtype: float
        """
        init_infectiousness = np.random.gamma(1, 1)
        if person.infection_status == InfectionStatus.InfectASympt:
            infectiousness = init_infectiousness *\
                             pe.Parameters.instance().asympt_infectiousness
        elif (person.infection_status == InfectionStatus.InfectMild or
              person.infection_status == InfectionStatus.InfectGP):
            infectiousness = init_infectiousness *\
                             pe.Parameters.instance().sympt_infectiousness
        return infectiousness

    def _set_next_inf_status_from_exposed(self):
        """Determines the next infection status of a person in the exposed
        infection status. Takes in a person and uses parameters from the
        parameters file for the proportions in each next status.

        :param Person: Person class with infection status attributes
        :type Person: Person
        :return: Next infection status of an 'exposed' person
        :rtype: InfectionStatus
        """
        # We need two random numbers to compare with proportions and assign
        # next infection states.
        rand_number1 = random.random()
        rand_number2 = random.random()
        # We define the parameters that will be used.
        prob_symptomatic = pe.Parameters.instance().prob_symptomatic
        prob_gp = pe.Parameters.instance().prob_gp
        # If the current infection status is exposed, a person can be
        # symptomatic or asymptomatic. If the person is symptomatic, it is
        # either in the mild infection state or in the GP infection state.
        if rand_number1 < prob_symptomatic:
            if rand_number2 < prob_gp:
                next_inf_status = InfectionStatus.InfectGP
            else:
                next_inf_status = InfectionStatus.InfectMild
        else:
            next_inf_status = InfectionStatus.InfectASympt
        return next_inf_status

    def _set_next_inf_status_from_gp(self):
        """Determines the next infection status of a person in the infected GP
        infection status. Takes in a person and uses parameters from the
        parameters file for the proportions in each next status.

        :param Person: Person class with infection status attributes
        :type Person: Person
        :return: Next infection status of a person with current infection
        status InfectGP
        :rtype: InfectionStatus
        """
        rand_number1 = random.random()
        rand_number2 = random.random()
        prob_gp_to_hosp = pe.Parameters.instance().prob_gp_to_hosp
        mortality_prob_gp = pe.Parameters.instance().mortality_prob_gp
        # If the current infection status is InfectGP, a person can be move
        # from there to be InfectHosp (gets worse), can die before going to
        # the hospital, or can recover.
        if rand_number1 < prob_gp_to_hosp:
            next_inf_status = InfectionStatus.InfectHosp
        elif rand_number2 < mortality_prob_gp:
            next_inf_status = InfectionStatus.Dead
        else:
            next_inf_status = InfectionStatus.Recovered
        return next_inf_status

    def _set_next_inf_status_from_hosp(self):
        """Determines the next infection status of a person in the infected hospital
        infection status. Takes in a person and uses parameters from the
        parameters file for the proportions in each next status.

        :param Person: Person class with infection status attributes
        :type Person: Person
        :return: Next infection status of a person with current infection
        status InfectHosp
        :rtype: InfectionStatus
        """
        rand_number1 = random.random()
        rand_number2 = random.random()
        prob_hosp_to_icu = pe.Parameters.instance().prob_hosp_to_icu
        mortality_prob_icu = pe.Parameters.instance().mortality_prob_icu
        # If the current infection status is InfectHosp, a person can be move
        # from there to be InfectICU (gets worse), can die before going to
        # the ICU, or can recover.
        if rand_number1 < prob_hosp_to_icu:
            next_inf_status = InfectionStatus.InfectICU
        elif rand_number2 < mortality_prob_icu:
            next_inf_status = InfectionStatus.Dead
        else:
            next_inf_status = InfectionStatus.Recovered
        return next_inf_status

    def _set_next_inf_status_from_icu(self):
        """Determines the next infection status of a person in the ICU
        infection status. Takes in a person and uses parameters from the
        parameters file for the proportions in each next status.

        :param Person: Person class with infection status attributes
        :type Person: Person
        :return: Next infection status of a person with current infection
        status InfectICU
        :rtype: InfectionStatus
        """
        rand_number = random.random()
        mortality_prob_icu = pe.Parameters.instance().mortality_prob_icu
        # If the current infection status is InfectICU, a person can either die
        # or recover. If the person recovers, they move to the infection status
        # InfectedICURecov and will eventually recover.
        if rand_number < mortality_prob_icu:
            next_inf_status = InfectionStatus.Dead
        else:
            next_inf_status = InfectionStatus.InfectICURecov
        return next_inf_status

    def _update_next_infection_status(self, person):
        """Assigns next infection status based on current infection status
        and on probabilities of outcome.

        :param Person: Person class with infection status attributes
        :type Person: Person
        """
        # If the current infection state of the person is mild or asymptomatic,
        # the person's next infection state is recovered.
        if person.infection_status == InfectionStatus.Exposed:
            person.next_infection_status = \
                self._set_next_inf_status_from_exposed()
        elif person.infection_status == InfectionStatus.InfectASympt:
            person.next_infection_status = InfectionStatus.Recovered
        elif person.infection_status == InfectionStatus.InfectMild:
            person.next_infection_status = InfectionStatus.Recovered
        elif person.infection_status == InfectionStatus.InfectGP:
            person.next_infection_status = \
                self._set_next_inf_status_from_gp()
        elif person.infection_status == InfectionStatus.InfectHosp:
            person.next_infection_status = \
                self._set_next_inf_status_from_hosp()
        elif person.infection_status == InfectionStatus.InfectICU:
            person.next_infection_status = \
                self._set_next_inf_status_from_icu()
        elif person.infection_status == InfectionStatus.InfectICURecov:
            person.next_infection_status = InfectionStatus.Recovered
        else:
            raise TypeError('update_next_infection_status should only ' +
                            'be applied to individuals with mild ' +
                            'infection status, or exposed')

    def __call__(self, time: float):
        """Sweeps through all people in the population, updates
        their infection status if it is time and assigns them their
<<<<<<< HEAD
        next infection status and the time of their next status change.
=======
        next infection status, a new time of next status change, and
        their infectiousness.
>>>>>>> ba5f44bf

        :param time: Current simulation time
        :type time: float
        """

        for cell in self._population.cells:
            for person in cell.persons:
                if person.time_of_status_change is None:
                    assert person.infection_status \
                                    in [InfectionStatus.Susceptible]
                    continue  # pragma: no cover
                while person.time_of_status_change <= time:
                    person.update_status(person.next_infection_status)
                    if person.infection_status == InfectionStatus.Recovered:
                        person.next_infection_status = None
                        person.time_of_status_change = np.inf
                    else:
                        self._update_next_infection_status(person)
                        if person.infection_status == InfectionStatus.Exposed:
<<<<<<< HEAD
                            self._set_latent_time(person, time)
=======
                            # person.infectiousness= self._set_infectiousness()
                            person.time_of_status_change = time +\
                                self._set_latent_time()
>>>>>>> ba5f44bf
                        else:
                            self._update_time_to_status_change(person, time)<|MERGE_RESOLUTION|>--- conflicted
+++ resolved
@@ -4,10 +4,6 @@
 # from inspect import Parameter
 import random
 import numpy as np
-<<<<<<< HEAD
-=======
-# from scipy import rand
->>>>>>> ba5f44bf
 import pyEpiabm as pe
 from pyEpiabm.property import InfectionStatus
 from pyEpiabm.utility import InverseCdf
@@ -217,12 +213,7 @@
     def __call__(self, time: float):
         """Sweeps through all people in the population, updates
         their infection status if it is time and assigns them their
-<<<<<<< HEAD
         next infection status and the time of their next status change.
-=======
-        next infection status, a new time of next status change, and
-        their infectiousness.
->>>>>>> ba5f44bf
 
         :param time: Current simulation time
         :type time: float
@@ -242,12 +233,6 @@
                     else:
                         self._update_next_infection_status(person)
                         if person.infection_status == InfectionStatus.Exposed:
-<<<<<<< HEAD
                             self._set_latent_time(person, time)
-=======
-                            # person.infectiousness= self._set_infectiousness()
-                            person.time_of_status_change = time +\
-                                self._set_latent_time()
->>>>>>> ba5f44bf
                         else:
                             self._update_time_to_status_change(person, time)
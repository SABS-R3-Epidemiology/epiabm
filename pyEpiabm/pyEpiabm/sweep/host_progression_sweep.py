--- conflicted
+++ resolved
@@ -8,13 +8,10 @@
 import pyEpiabm as pe
 from pyEpiabm.core import Person
 from pyEpiabm.property import InfectionStatus
-<<<<<<< HEAD
+
 from pyEpiabm.utility import StateTransitionMatrix
 from pyEpiabm.utility import TransitionTimeMatrix
-=======
-from pyEpiabm.utility import InverseCdf, StateTransitionMatrix
 
->>>>>>> 5d46dacd
 from .abstract_sweep import AbstractSweep
 
 
@@ -35,56 +32,19 @@
         parameters class.
 
         """
-<<<<<<< HEAD
         # Instantiate state transition matrix
         matrix_object = StateTransitionMatrix()
         self.state_transition_matrix =\
             matrix_object.create_state_transition_matrix()
-=======
-        # Build infection state transition matrix and set as parameter
-        matrix_object = StateTransitionMatrix()
-        self.state_transition_matrix =\
-            matrix_object.create_state_transition_matrix()
-        pe.Parameters.instance().state_transition_matrix =\
-            self.state_transition_matrix
-
->>>>>>> 5d46dacd
         self.number_of_states = len(InfectionStatus)
         assert self.state_transition_matrix.shape ==\
             (self.number_of_states, self.number_of_states),\
             'Matrix dimensions must match number of infection states'
-
-<<<<<<< HEAD
+    
         # Instantiate transmission time matrix
         time_matrix_object = TransitionTimeMatrix()
         self.transition_time_matrix =\
             time_matrix_object.create_transition_time_matrix()
-=======
-    def _update_time_to_status_change(self, person: Person, time: float):
-        """Assigns time until next infection status update,
-        given as a random integer between 1 and 10. Used
-        for persons with infection statuses that have no transition/
-        latent time implemented yet - temporary function.
-
-        Parameters
-        ----------
-        Person : Person
-            Instance with infection status attributes
-        time: float
-            Current simulation time
-
-        """
-        # This is left as a random integer for now but will be made more
-        # complex later.
-        new_time = float(random.randint(1, 10))
-        person.time_of_status_change = time + new_time
-
-    def _set_latent_time(self, person: Person, time: float):
-        """Calculates latency period as calculated in CovidSim,
-        and updates the time_of_status_change for the given
-        Person, given as the time until next infection status
-        for a person who has been set as exposed.
->>>>>>> 5d46dacd
 
         # Instantiate parameters to be used in update transition time
         # method
@@ -224,26 +184,10 @@
                     continue  # pragma: no cover
                 while person.time_of_status_change <= time:
                     person.update_status(person.next_infection_status)
-<<<<<<< HEAD
                     if person.infection_status in \
                             [InfectionStatus.InfectASympt,
                              InfectionStatus.InfectMild,
                              InfectionStatus.InfectGP]:
                         self._set_infectiousness(person)
                     self._update_next_infection_status(person)
-                    self._update_time_status_change(person, time)
-=======
-                    if person.infection_status.name in ['InfectASympt',
-                                                        'InfectMild',
-                                                        'InfectGP']:
-                        HostProgressionSweep.set_infectiousness(person)
-                    if person.infection_status == InfectionStatus.Recovered:
-                        person.next_infection_status = None
-                        person.time_of_status_change = np.inf
-                    else:
-                        self._update_next_infection_status(person)
-                        if person.infection_status == InfectionStatus.Exposed:
-                            self._set_latent_time(person, time)
-                        else:
-                            self._update_time_to_status_change(person, time)
->>>>>>> 5d46dacd
+                    self._update_time_status_change(person, time)
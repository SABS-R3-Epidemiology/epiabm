--- conflicted
+++ resolved
@@ -1,10 +1,7 @@
 #
 # Progression of infection within individuals
 #
-<<<<<<< HEAD
-=======
-
->>>>>>> 5840e728
+
 import random
 import numpy as np
 
@@ -36,8 +33,6 @@
             (self.number_of_states, self.number_of_states),\
             'Matrix dimensions must match number of infection states'
 
-<<<<<<< HEAD
-=======
     def _update_time_to_status_change(self, person, time):
         """Assigns time until next infection status update,
         given as a random integer between 1 and 10. Used
@@ -58,7 +53,6 @@
         new_time = float(new_time)
         person.time_of_status_change = time + new_time
 
->>>>>>> 5840e728
     def _set_latent_time(self, person, time):
         """Calculates latency period as calculated in CovidSim,
         and updates the time_of_status_change for the given

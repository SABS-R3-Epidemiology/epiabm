#
# Progression of infection within individuals
#

import random
import numpy as np

import pyEpiabm as pe
from pyEpiabm.property import InfectionStatus
from pyEpiabm.utility import InverseCdf

from .abstract_sweep import AbstractSweep


class HostProgressionSweep(AbstractSweep):
    """Class for sweeping through population and updating host infection status
    and time to next infection status change.

    """

    def __init__(self):
        """Initialise parameters to be used in class methods. State
        transition matrix is set where each row of the matrix corresponds
        to a current infection status of a person. The columns of that
        row then indicate the transition probabilities for the remaining
        infection statuses. Number of infection states is also set by
        taking the size of the InfectionStatus enum.

        """
        self.state_transition_matrix = \
            pe.Parameters.instance().state_transition_matrix
        self.number_of_states = len(InfectionStatus)
        assert self.state_transition_matrix.shape ==\
            (self.number_of_states, self.number_of_states),\
            'Matrix dimensions must match number of infection states'

    def _update_time_to_status_change(self, person, time):
        """Assigns time until next infection status update,
<<<<<<< HEAD
         given as a random integer between 1 and 10. Used
         for persons with infection statuses that have no transition/
         latent time implemented yet - temporary function.
=======
        given as a random integer between 1 and 10. Used
        for persons with infection statuses that have no transition/
        latent time implemented yet - temporary function.
>>>>>>> 5840e728

        Parameters
        ----------
        Person : Person
<<<<<<< HEAD
            Person instance with infection status attributes
        time : float
=======
            Instance with infection status attributes
        time: float
>>>>>>> 5840e728
            Current simulation time

        """
        # This is left as a random integer for now but will be made more
        # complex later.
        new_time = random.randint(1, 10)
        new_time = float(new_time)
        person.time_of_status_change = time + new_time

    def _set_latent_time(self, person, time):
        """Calculates latency period as calculated in CovidSim,
        and updates the time_of_status_change for the given
        Person, given as the time until next infection status
        for a person who has been set as exposed.

        Parameters
        ----------
        Person : Person
<<<<<<< HEAD
            Person instance with infection status attributes
        time : float
=======
            Instance with infection status attributes
        time: float
>>>>>>> 5840e728
            Current simulation time

        """
        latent_period = pe.Parameters.instance().latent_period
        latent_period_iCDF = pe.Parameters.instance().latent_period_iCDF
        latent_icdf_object = InverseCdf(latent_period, latent_period_iCDF)
        latent_time = latent_icdf_object.icdf_choose_exp()

        assert latent_time >= 0.0, 'Negative latent time'

        person.time_of_status_change = time + latent_time

    def _set_infectiousness(self, person):
        """Assigns the infectiousness of a person for when they go from
        the exposed infection state to the next state, either InfectAsympt,
        InfectMild or InfectGP.
        Called right after an exposed person has been given its
        new infection status in the call method below.

        Parameters
        ----------
        Person : Person
            Instance of person class with infection status attributes

        Returns
        -------
        float
            Infectiousness of a person

        """
        init_infectiousness = np.random.gamma(1, 1)
        if person.infection_status == InfectionStatus.InfectASympt:
            infectiousness = init_infectiousness *\
                             pe.Parameters.instance().asympt_infectiousness
        elif (person.infection_status == InfectionStatus.InfectMild or
              person.infection_status == InfectionStatus.InfectGP):
            infectiousness = init_infectiousness *\
                             pe.Parameters.instance().sympt_infectiousness
        person.infectiousness = infectiousness

    def _update_next_infection_status(self, person):
        """Assigns next infection status based on current infection status
        and on probabilities of transition to different statuses. Weights
        are taken from row in state transition matrix that corresponds to
        the person's current infection status. Weights are then used in
        random.choices method to select person's next infection status.

        Parameters
        ----------
        Person : Person
            Instance of person class with infection status attributes

<<<<<<< HEAD
        Parameters
        ----------
        Person : Person
            Person class with infection status attributes

=======
>>>>>>> 5840e728
        """

        row_index = person.infection_status.name
        weights = self.state_transition_matrix.loc[row_index].to_numpy()
        outcomes = range(1, self.number_of_states + 1)

        if len(weights) != len(outcomes):
            raise AssertionError('The number of infection statuses must \
                                match the number of transition probabilities')

        next_infection_status_number = random.choices(outcomes, weights)[0]
        next_infection_status = InfectionStatus(next_infection_status_number)
        person.next_infection_status = next_infection_status

    def __call__(self, time: float):
        """Sweeps through all people in the population, updates
        their infection status if it is time and assigns them their
        next infection status and the time of their next status change.

        Parameters
        ----------
        time : float
            Current simulation time

        """

        for cell in self._population.cells:
            for person in cell.persons:
                if person.time_of_status_change is None:
                    assert person.infection_status \
                                    in [InfectionStatus.Susceptible]
                    continue  # pragma: no cover
                while person.time_of_status_change <= time:
                    person.update_status(person.next_infection_status)
                    if person.infection_status.name in ['InfectASympt',
                                                        'InfectMild',
                                                        'InfectGP']:
                        self._set_infectiousness(person)
                    if person.infection_status == InfectionStatus.Recovered:
                        person.next_infection_status = None
                        person.time_of_status_change = np.inf
                    else:
                        self._update_next_infection_status(person)
                        if person.infection_status == InfectionStatus.Exposed:
                            self._set_latent_time(person, time)
                        else:
                            self._update_time_to_status_change(person, time)<|MERGE_RESOLUTION|>--- conflicted
+++ resolved
@@ -36,26 +36,15 @@
 
     def _update_time_to_status_change(self, person, time):
         """Assigns time until next infection status update,
-<<<<<<< HEAD
-         given as a random integer between 1 and 10. Used
-         for persons with infection statuses that have no transition/
-         latent time implemented yet - temporary function.
-=======
         given as a random integer between 1 and 10. Used
         for persons with infection statuses that have no transition/
         latent time implemented yet - temporary function.
->>>>>>> 5840e728
 
         Parameters
         ----------
         Person : Person
-<<<<<<< HEAD
-            Person instance with infection status attributes
-        time : float
-=======
             Instance with infection status attributes
         time: float
->>>>>>> 5840e728
             Current simulation time
 
         """
@@ -74,13 +63,8 @@
         Parameters
         ----------
         Person : Person
-<<<<<<< HEAD
-            Person instance with infection status attributes
-        time : float
-=======
             Instance with infection status attributes
         time: float
->>>>>>> 5840e728
             Current simulation time
 
         """
@@ -133,14 +117,6 @@
         Person : Person
             Instance of person class with infection status attributes
 
-<<<<<<< HEAD
-        Parameters
-        ----------
-        Person : Person
-            Person class with infection status attributes
-
-=======
->>>>>>> 5840e728
         """
 
         row_index = person.infection_status.name

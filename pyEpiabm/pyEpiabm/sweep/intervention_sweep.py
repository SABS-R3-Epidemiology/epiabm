--- conflicted
+++ resolved
@@ -5,11 +5,8 @@
 from pyEpiabm.core import Parameters
 from pyEpiabm.intervention import CaseIsolation
 from pyEpiabm.intervention import PlaceClosure
-<<<<<<< HEAD
+from pyEpiabm.intervention import HouseholdQuarantine
 from pyEpiabm.intervention import SocialDistancing
-=======
-from pyEpiabm.intervention import HouseholdQuarantine
->>>>>>> ec6c50da
 
 from .abstract_sweep import AbstractSweep
 
@@ -21,8 +18,12 @@
     Possible interventions:
 
             * `case_isolation`: Symptomatic case stays home.
+            * `place closure`: Place closure if number of infectious
+                               people or icu patients exceeds the threshold.
             * `household quarantine`: Household quarantine if member
-                                      is symptomatic
+                                      is symptomatic.
+            * `social distancing`: Social distancing if number of infectious
+                               people exceeds the threshold.
     """
 
     def __init__(self):
@@ -35,11 +36,8 @@
         self._population = population
         intervention_dict = {'case_isolation': CaseIsolation,
                              'place_closure': PlaceClosure,
-<<<<<<< HEAD
+                             'household_quarantine': HouseholdQuarantine,
                              'social_distancing': SocialDistancing}
-=======
-                             'household_quarantine': HouseholdQuarantine}
->>>>>>> ec6c50da
         for intervention in self.intervention_params.keys():
             params = self.intervention_params[intervention]
             self.interventions.append(intervention_dict[intervention](

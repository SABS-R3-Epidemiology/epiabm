--- conflicted
+++ resolved
@@ -23,20 +23,13 @@
                                       is symptomatic.
             * `social distancing`: Social distancing if number of infectious
                                people exceeds the threshold.
-<<<<<<< HEAD
-=======
             * `vaccination`: Implement mass vaccination
             * `disease_testing`: PCR and LFT disease testing.
->>>>>>> bce4b0e3
 
     """
 
     def __init__(self):
-<<<<<<< HEAD
-        """Call in variables from the parameters file and set flags.
-=======
         """Read in variables from the parameters file
->>>>>>> bce4b0e3
 
         """
         # Implemented interventions and their activity status

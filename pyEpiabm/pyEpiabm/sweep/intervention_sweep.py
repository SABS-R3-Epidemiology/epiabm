--- conflicted
+++ resolved
@@ -3,17 +3,9 @@
 #
 
 from pyEpiabm.core import Parameters
-<<<<<<< HEAD
-from pyEpiabm.intervention import CaseIsolation
-from pyEpiabm.intervention import PlaceClosure
-from pyEpiabm.intervention import HouseholdQuarantine
-from pyEpiabm.intervention import SocialDistancing
-from pyEpiabm.intervention import DiseaseTesting
-
-=======
 from pyEpiabm.intervention import CaseIsolation, Vaccination, PlaceClosure
 from pyEpiabm.intervention import HouseholdQuarantine, SocialDistancing
->>>>>>> efb22346
+from pyEpiabm.intervention import DiseaseTesting
 from .abstract_sweep import AbstractSweep
 
 
@@ -48,11 +40,9 @@
                              'place_closure': PlaceClosure,
                              'household_quarantine': HouseholdQuarantine,
                              'social_distancing': SocialDistancing,
-<<<<<<< HEAD
                              'disease_testing': DiseaseTesting}
-=======
                              'vaccine_params': Vaccination}
->>>>>>> efb22346
+
         for intervention in self.intervention_params.keys():
             params = self.intervention_params[intervention]
             self.intervention_active_status[(intervention_dict[intervention](

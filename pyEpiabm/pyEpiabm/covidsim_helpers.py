--- conflicted
+++ resolved
@@ -8,15 +8,11 @@
 class CovidsimHelpers:
     """Class to create helper functions from Covidsim code to aid
     comparison to Covidsim.
-<<<<<<< HEAD
-    '''
+
     # Most of the volume of covidsim code is adapting these susceptibility
     # infectiousness parameters, especially for the place infections.
     # May need to make this a more general class.
-=======
     """
-
->>>>>>> 263af677
     @staticmethod
     def calc_house_inf(infector: Person, timestep: int):
         """Calculate the infectiveness of a household.
@@ -28,11 +24,7 @@
         :return: Infectiveness parameter of household
         :rtype: float
         """
-<<<<<<< HEAD
-        return 1.0
-=======
         return .1
->>>>>>> 263af677
 
     @staticmethod
     def calc_house_susc(infector: Person, infectee: Person, timestep: int):
@@ -62,8 +54,7 @@
         :return: Susceptibility parameter of person
         :rtype: float
         """
-<<<<<<< HEAD
-        return 1
+        return .1
 
     @staticmethod
     def calc_place_susc(place: Place, infector: Person, infectee: Person,
@@ -99,7 +90,4 @@
         :return: infectiousness
         :rtype: float
         """
-        return 1
-=======
-        return .1
->>>>>>> 263af677
+        return 1
--- conflicted
+++ resolved
@@ -15,12 +15,9 @@
 from .cell import Cell  # noqa
 from .microcell import Microcell  # noqa
 from .household import Household  # noqa
-<<<<<<< HEAD
 from .place import Place  # noqa
 from .infection_status import InfectionStatus  # noqa
 from .place_type import PlaceType  # noqa
-=======
->>>>>>> 263af677
 from .parameters import Parameters  # noqa
 
 # Properties
@@ -34,15 +31,12 @@
 from .abstract_sweep import AbstractSweep  # noqa
 from .host_progression_sweep import HostProgressionSweep  # noqa
 from .household_sweep import HouseholdSweep  # noqa
-<<<<<<< HEAD
 from .place_sweep import PlaceSweep  # noqa
 from .covidsim_helpers import CovidsimHelpers  # noqa
-=======
 from .queue_sweep import QueueSweep  # noqa
 
 # Example Simulations
 from .simulation import Simulation  # noqa
 
 # Data collection
-from .compartment_counter import CompartmentCounter # noqa
->>>>>>> 263af677
+from .compartment_counter import CompartmentCounter # noqa
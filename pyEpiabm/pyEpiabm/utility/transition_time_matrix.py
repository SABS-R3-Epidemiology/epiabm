--- conflicted
+++ resolved
@@ -19,17 +19,12 @@
             StateTransitionMatrix().create_empty_state_transition_matrix()
 
     def fill_transition_time(self):
-<<<<<<< HEAD
         """Fills the transition time matrix with :class: `InverseCdf` objects, where the
-        times of transition are defined. For example, the element ij in the
+        distributions of times of transition are defined. For example, the element ij in the
         matrix is the :class: `InverseCdf` object for defining the transition time of
-=======
-        """Fills the transition time matrix with InverseCdf objects, where the
-        distributions of times of transition are defined. For example, the element ij in the
-        matrix is the InverseCdf object for defining the transition time of
->>>>>>> ac689af0
         someone with current infection status associated with the row i to
-        move to the infection status associated with the columns j.
+        move to the infection status associated with the columns j. Transitions that we do
+        not expect to happen are assigned a value of 0.0 in the matrix.
 
         Returns
         -------

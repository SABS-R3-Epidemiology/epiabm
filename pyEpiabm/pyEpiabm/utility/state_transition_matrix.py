--- conflicted
+++ resolved
@@ -26,21 +26,8 @@
                   'InfectGP', 'InfectHosp', 'InfectICU', 'InfectICURecov',
                   'Recovered', 'Dead']
         init_matrix = pd.DataFrame(zero_trans,
-<<<<<<< HEAD
-                                   columns=['Susceptible', 'Exposed',
-                                            'InfectASympt', 'InfectMild',
-                                            'InfectGP', 'InfectHosp',
-                                            'InfectICU', 'InfectICURecov',
-                                            'Recovered', 'Dead'],
-                                   index=['Susceptible', 'Exposed',
-                                          'InfectASympt', 'InfectMild',
-                                          'InfectGP', 'InfectHosp',
-                                          'InfectICU', 'InfectICURecov',
-                                          'Recovered', 'Dead'])
-=======
                                    columns=labels,
                                    index=labels)
->>>>>>> 42fe813e
         return init_matrix
 
     def fill_state_transition_matrix(self, matrix):
@@ -60,11 +47,7 @@
         :rtype: Pandas dataframe
         """
         matrix.loc['Susceptible', 'Exposed'] = 1
-<<<<<<< HEAD
         matrix.loc['Exposed', 'InfectASympt'] = 0.33
-=======
-        matrix.loc['Exposed', 'InfectAsympt'] = 0.34
->>>>>>> 42fe813e
         matrix.loc['Exposed', 'InfectMild'] = 0.410061048258529
         matrix.loc['Exposed', 'InfectGP'] = 0.249938951741471
         matrix.loc['InfectASympt', 'Recovered'] = 1

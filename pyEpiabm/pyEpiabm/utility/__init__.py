--- conflicted
+++ resolved
@@ -8,9 +8,6 @@
 """
 
 from .distance_metrics import DistanceFunctions
-<<<<<<< HEAD
 from .random_methods import RandomMethods
 from .inverse_cdf import InverseCdf
-=======
-from .exception_logger import log_exceptions
->>>>>>> bb62664c
+from .exception_logger import log_exceptions
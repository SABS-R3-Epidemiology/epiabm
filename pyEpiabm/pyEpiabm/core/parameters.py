#
# Parameters
#

import numpy as np


class Parameters:
    """Class for global parameters.

    Following a singleton Pattern.

    """
    class __Parameters:
        """Singleton Parameters Object.

        """
        def __init__(self):
            """Detailed description of parameters is given
            in github wiki:
            https://github.com/SABS-R3-Epidemiology/epiabm/wiki

            """
            self.latent_period = 4.59
            self.asympt_infect_period = 14
            self.mean_mild_to_recov = 7
            self.mean_gp_to_recov = 7
            self.mean_gp_to_hosp = 5
            self.mean_gp_to_death = 7
            self.mean_hosp_to_recov = 1
            self.mean_hosp_to_icu = 1
            self.mean_hosp_to_death = 1
            self.mean_icu_to_icurecov = 1
            self.mean_icu_to_death = 1
            self.mean_icurecov_to_recov = 1
            self.latent_period_iCDF = np.array([0, 0.098616903, 0.171170649,
                                                0.239705594, 0.307516598,
                                                0.376194441, 0.446827262,
                                                0.520343677, 0.597665592,
                                                0.679808341, 0.767974922,
                                                0.863671993, 0.968878064,
                                                1.086313899, 1.219915022,
                                                1.37573215, 1.563841395,
                                                1.803041398, 2.135346254,
                                                2.694118208, 3.964172493])
            self.asympt_infect_icdf = np.array([0, 0.171566836, 0.424943468,
                                                0.464725594, 0.50866631,
                                                0.55773764, 0.613298069,
                                                0.67732916, 0.752886568,
                                                0.843151261, 0.895791527,
                                                0.955973422, 1.026225109,
                                                1.110607115, 1.216272375,
                                                1.336349102, 1.487791911,
                                                1.701882384, 1.865779085,
                                                2.126940581, 2.524164972])
            self.mild_to_recov_icdf = np.array([0, 0.341579599, 0.436192391,
                                                0.509774887, 0.574196702,
                                                0.633830053, 0.690927761,
                                                0.74691114, 0.802830695,
                                                0.859578883, 0.918015187,
                                                0.97906363, 1.043815683,
                                                1.113669859, 1.190557274,
                                                1.277356871, 1.378761429,
                                                1.50338422, 1.670195767,
                                                1.938414132, 2.511279379])
            self.gp_to_recov_icdf = np.array([0, 0.341579599, 0.436192391,
                                              0.509774887, 0.574196702,
                                              0.633830053, 0.690927761,
                                              0.74691114, 0.802830695,
                                              0.859578883, 0.918015187,
                                              0.97906363, 1.043815683,
                                              1.113669859, 1.190557274,
                                              1.277356871, 1.378761429,
                                              1.50338422, 1.670195767,
                                              1.938414132, 2.511279379])
            self.gp_to_hosp_icdf = np.array([0, 0.341579599, 0.436192391,
                                             0.509774887, 0.574196702,
                                             0.633830053, 0.690927761,
                                             0.74691114, 0.802830695,
                                             0.859578883, 0.918015187,
                                             0.97906363, 1.043815683,
                                             1.113669859, 1.190557274,
                                             1.277356871, 1.378761429,
                                             1.50338422, 1.670195767,
                                             1.938414132, 2.511279379])
            self.gp_to_death_icdf = np.array([0, 2.257735908, 3.171065856,
                                              3.924183798, 4.608738224,
                                              5.260437017, 5.898728066,
                                              6.53669783, 7.184755068,
                                              7.852438367, 8.549591424,
                                              9.287408763, 10.07967529,
                                              10.94457146, 11.90769274,
                                              13.00769447, 14.3081531,
                                              15.92655201, 18.12320384,
                                              21.71626849, 29.58154704])
            self.hosp_to_recov_icdf = np.array([0, 0.634736097, 1.217461548,
                                                1.805695261, 2.41206761,
                                                3.044551205, 3.71010552,
                                                4.415905623, 5.170067405,
                                                5.982314035, 6.864787504,
                                                7.833196704, 8.908589322,
                                                10.12027655, 11.51100029,
                                                13.14682956, 15.13821107,
                                                17.69183155, 21.27093904,
                                                27.35083955, 41.35442157])
            self.hosp_to_icu_icdf = np.array([0, 0.108407687, 0.220267228,
                                              0.337653773, 0.46159365,
                                              0.593106462, 0.733343356,
                                              0.88367093, 1.045760001,
                                              1.221701998, 1.414175806,
                                              1.62669998, 1.864032461,
                                              2.132837436, 2.442868902,
                                              2.809242289, 3.257272257,
                                              3.834402667, 4.647120033,
                                              6.035113821, 9.253953212])
            self.hosp_to_death_icdf = np.array([0, 1.703470233, 2.39742257,
                                                2.970367222, 3.491567676,
                                                3.988046604, 4.474541783,
                                                4.960985883, 5.455292802,
                                                5.964726999, 6.496796075,
                                                7.06004732, 7.665014091,
                                                8.325595834, 9.061367792,
                                                9.901900127, 10.8958347,
                                                12.133068, 13.81280888,
                                                16.56124574, 22.5803431])
            self.icu_to_icurecov_icdf = np.array([0, 1.308310071, 1.87022015,
                                                  2.338694632, 2.76749788,
                                                  3.177830401, 3.581381361,
                                                  3.986127838, 4.398512135,
                                                  4.824525291, 5.270427517,
                                                  5.743406075, 6.252370864,
                                                  6.809125902, 7.430338867,
                                                  8.141231404, 8.983341913,
                                                  10.03350866, 11.46214198,
                                                  13.80540164, 18.95469153])
            self.icu_to_death_icdf = np.array([0, 1.60649128, 2.291051747,
                                               2.860938008, 3.382077741,
                                               3.880425012, 4.37026577,
                                               4.861330415, 5.361460943,
                                               5.877935626, 6.4183471,
                                               6.991401405, 7.607881726,
                                               8.282065409, 9.034104744,
                                               9.894486491, 10.91341144,
                                               12.18372915, 13.9113346,
                                               16.74394356, 22.96541429])
            self.icurecov_to_recov = np.array([0, 0.133993315, 0.265922775,
                                               0.402188416, 0.544657341,
                                               0.694774487, 0.853984373,
                                               1.023901078, 1.206436504,
                                               1.403942719, 1.619402771,
                                               1.856711876, 2.121118605,
                                               2.419957988, 2.763950408,
                                               3.169692564, 3.664959893,
                                               4.301777536, 5.196849239,
                                               6.7222126, 10.24997697])
            self.CDF_RES = 20
            self.time_steps_per_day = 1
            self.prob_symptomatic = 0.66
            self.sympt_infectiousness = 1.5
            self.asympt_infectiousness = 1
            self.latent_to_sympt_delay = 0.5

<<<<<<< HEAD
=======
            # Set Infection Parameters
            self.household_transmission = 0.1  # Household Attack Rate
            self.false_positive_rate = 0

>>>>>>> 5d46dacd
            pass
    _instance = None  # Singleton instance

    @staticmethod
    def instance():
        """Creates singleton instance of __Parameters under
        _instance if one doesn't already exist.

        Returns
        -------
        __Parameters
            An instance of the __Parameters class

        """
        if not Parameters._instance:
            Parameters._instance = Parameters.__Parameters()
        return Parameters._instance<|MERGE_RESOLUTION|>--- conflicted
+++ resolved
@@ -160,13 +160,10 @@
             self.asympt_infectiousness = 1
             self.latent_to_sympt_delay = 0.5
 
-<<<<<<< HEAD
-=======
             # Set Infection Parameters
             self.household_transmission = 0.1  # Household Attack Rate
             self.false_positive_rate = 0
 
->>>>>>> 5d46dacd
             pass
     _instance = None  # Singleton instance
 

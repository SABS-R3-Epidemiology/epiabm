--- conflicted
+++ resolved
@@ -190,7 +190,6 @@
             self.household_transmission = 0.1  # Household Attack Rate
             self.false_positive_rate = 0
 
-<<<<<<< HEAD
             self.place_transmission = 0.1
 
             # Set Population Age Dist
@@ -201,8 +200,6 @@
             self.age_contact = [0.6, 0.7, 0.75, 1, 1, 1, 1, 1,
                                 1, 1, 1, 1, 1, 1, 1, 0.75, 0.5]
 
-=======
->>>>>>> dd5d961c
             pass
     _instance = None  # Singleton instance
 

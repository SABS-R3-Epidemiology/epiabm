#
# Parameters
#

<<<<<<< HEAD
import json
import numpy as np  # noqa
=======
from collections import defaultdict
import numpy as np
>>>>>>> edea459e


class Parameters:
    """Class for global parameters.

    Following a singleton Pattern.

    """
    class __Parameters:
        """Singleton Parameters Object.

        """
        def __init__(self, config_file_path):
            """Detailed description of parameters is given
            in github wiki:
            https://github.com/SABS-R3-Epidemiology/epiabm/wiki

            """
            parameters_file = open(config_file_path, "r")
            parameters_str = parameters_file.read()
            parameters = json.loads(parameters_str)
            for key, value in parameters.items():
                if isinstance(value, list):
                    value = f'np.array({value})'
                exec(f"self.{key} = {value}")
            parameters_file.close()

<<<<<<< HEAD
=======
            # PLACE PARAMS
            # Copied straight from Covidsim so for four placetypes:
            # Three school systems (primary, secondary, sixth form)
            # and a workplace option, hence array size four.
            # any single values apply to all place types
            self.place_params = {"age_group1_min_age": [5, 11, 18, 16],
                                 "age_group1_max_age": [11, 16, 65, 18],
                                 "age_group1_prop": [0.976396125, .98390173, 0,
                                                     .37097869299999997],
                                 "age_group2_min_age": [3, 16, 18, 18],
                                 "age_group2_max_age": [5, 18, 21, 21],
                                 "age_group2_prop": [1,	0.959727307,
                                                     0.629021307,
                                                     .040272693000000026],
                                 "age_group3_min_age": [21, 21, 21, 21],
                                 "age_group3_max_age": [65, 65, 65, 65],
                                 "age_group3_prop": [0.005292966, .006331515,
                                                     .064144615, 0.742058813],
                                 "nearest_places": [3, 3, 6, 0],
                                 "mean_size": [230, 1010, 3300, 14.28],
                                 "max_size": [0, 0, 0, 5927],
                                 "size_power": [0, 0, 0, 1.34],
                                 "size_offset": [0, 0, 0, 5.35],
                                 "mean_group_size": [25, 25, 100, 10],
                                 "place_transmission": 0.1}

            # Set Infection Parameters
            self.household_transmission = 0.1  # Household Attack Rate
            self.false_positive_rate = 0

            self.place_transmission = 0.1

            # Set Population Age Dist
            # Uses 17 age categories (5 year steps and 80+)
            self.use_ages = True
            self.age_proportions = [6.2, 5.6, 5.8, 6.3, 6.8, 6.8, 6.5, 6.6,
                                    7.3, 7.3, 6.5, 5.7, 6., 4.8, 3.9, 3.2, 4.7]
            self.age_contact = [0.6, 0.7, 0.75, 1, 1, 1, 1, 1,
                                1, 1, 1, 1, 1, 1, 1, 0.75, 0.5]

            host_prog_coeff = {
                "prob_gp_to_hosp": [0.001896, 0.001616, 0.002981, 0.006083,
                                    0.013513, 0.025793, 0.040294, 0.057278,
                                    0.070361, 0.092402, 0.13409, 0.164461,
                                    0.220964, 0.248858, 0.298479, 0.346454,
                                    0.351508],
                "prob_gp_to_recov": [0.998104, 0.998384, 0.997019, 0.993917,
                                     0.986487, 0.974207, 0.959706, 0.942722,
                                     0.929639, 0.907598, 0.86591, 0.835539,
                                     0.779036, 0.751142, 0.701521, 0.653546,
                                     0.648492],

                "prob_exposed_to_asympt": [0.34, 0.34, 0.34, 0.34, 0.34, 0.34,
                                           0.34, 0.34, 0.34, 0.34, 0.34, 0.34,
                                           0.34, 0.34, 0.34, 0.34, 0.34],
                "prob_exposed_to_gp": [0.220278, 0.220237, 0.220438, 0.220896,
                                       0.222, 0.223849, 0.226073, 0.228734,
                                       0.230827, 0.234442, 0.241597, 0.247091,
                                       0.258007, 0.263759, 0.274652, 0.286074,
                                       0.287333],
                "prob_exposed_to_mild": [0.439722, 0.439763, 0.439562, 0.43910,
                                         0.438, 0.436151, 0.433927, 0.431266,
                                         0.429173, 0.425558, 0.418403, 0.41291,
                                         0.401993, 0.396241, 0.385348,
                                         0.373926, 0.372667],

                "prob_hosp_to_death": [0.110981, 0.108089, 0.119602, 0.134584,
                                       0.153656, 0.171186, 0.184562, 0.196264,
                                       0.203616, 0.212462, 0.219792, 0.207716,
                                       0.171205, 0.107889, 0.344512, 0.423204,
                                       0.473935],
                "prob_hosp_to_recov": [0.770565, 0.773457, 0.761945, 0.746962,
                                       0.72789, 0.710361, 0.696984, 0.678225,
                                       0.655474, 0.611583, 0.535832, 0.43985,
                                       0.301002, 0.168066, 0.473511, 0.522406,
                                       0.509332],
                "prob_hosp_to_icu": [0.118454, 0.118454, 0.118453, 0.118454,
                                     0.118454, 0.118454, 0.118454, 0.125511,
                                     0.14091, 0.175955, 0.244376, 0.352435,
                                     0.527792, 0.724045, 0.181977, 0.054391,
                                     0.016733],

                "prob_icu_to_death": [0.52349, 0.52349, 0.52349, 0.52349,
                                      0.52349, 0.52349, 0.52349, 0.52349,
                                      0.52349, 0.52349, 0.52349, 0.52349,
                                      0.52349, 0.52349, 0.52349, 0.52349,
                                      0.52349],
                "prob_icu_to_icurecov": [0.47651, 0.47651, 0.47651, 0.47651,
                                         0.47651, 0.47651, 0.47651, 0.47651,
                                         0.47651, 0.47651, 0.47651, 0.47651,
                                         0.47651, 0.47651, 0.47651, 0.47651,
                                         0.47651]
            }
            self.host_progression_lists = defaultdict(int, host_prog_coeff)

            pass
>>>>>>> edea459e
    _instance = None  # Singleton instance

    @staticmethod
    def instance():
        """Creates singleton instance of __Parameters under
        _instance if one doesn't already exist.

        Returns
        -------
        __Parameters
            An instance of the __Parameters class

        """
        if not Parameters._instance:
            raise RuntimeError("Config file hasn't been set")
        return Parameters._instance

    @staticmethod
    def set_file(file_path):
        """Loads file"""
        Parameters._instance = Parameters.__Parameters(file_path)<|MERGE_RESOLUTION|>--- conflicted
+++ resolved
@@ -2,13 +2,8 @@
 # Parameters
 #
 
-<<<<<<< HEAD
 import json
 import numpy as np  # noqa
-=======
-from collections import defaultdict
-import numpy as np
->>>>>>> edea459e
 
 
 class Parameters:
@@ -36,105 +31,8 @@
                 exec(f"self.{key} = {value}")
             parameters_file.close()
 
-<<<<<<< HEAD
-=======
-            # PLACE PARAMS
-            # Copied straight from Covidsim so for four placetypes:
-            # Three school systems (primary, secondary, sixth form)
-            # and a workplace option, hence array size four.
-            # any single values apply to all place types
-            self.place_params = {"age_group1_min_age": [5, 11, 18, 16],
-                                 "age_group1_max_age": [11, 16, 65, 18],
-                                 "age_group1_prop": [0.976396125, .98390173, 0,
-                                                     .37097869299999997],
-                                 "age_group2_min_age": [3, 16, 18, 18],
-                                 "age_group2_max_age": [5, 18, 21, 21],
-                                 "age_group2_prop": [1,	0.959727307,
-                                                     0.629021307,
-                                                     .040272693000000026],
-                                 "age_group3_min_age": [21, 21, 21, 21],
-                                 "age_group3_max_age": [65, 65, 65, 65],
-                                 "age_group3_prop": [0.005292966, .006331515,
-                                                     .064144615, 0.742058813],
-                                 "nearest_places": [3, 3, 6, 0],
-                                 "mean_size": [230, 1010, 3300, 14.28],
-                                 "max_size": [0, 0, 0, 5927],
-                                 "size_power": [0, 0, 0, 1.34],
-                                 "size_offset": [0, 0, 0, 5.35],
-                                 "mean_group_size": [25, 25, 100, 10],
-                                 "place_transmission": 0.1}
+            pass
 
-            # Set Infection Parameters
-            self.household_transmission = 0.1  # Household Attack Rate
-            self.false_positive_rate = 0
-
-            self.place_transmission = 0.1
-
-            # Set Population Age Dist
-            # Uses 17 age categories (5 year steps and 80+)
-            self.use_ages = True
-            self.age_proportions = [6.2, 5.6, 5.8, 6.3, 6.8, 6.8, 6.5, 6.6,
-                                    7.3, 7.3, 6.5, 5.7, 6., 4.8, 3.9, 3.2, 4.7]
-            self.age_contact = [0.6, 0.7, 0.75, 1, 1, 1, 1, 1,
-                                1, 1, 1, 1, 1, 1, 1, 0.75, 0.5]
-
-            host_prog_coeff = {
-                "prob_gp_to_hosp": [0.001896, 0.001616, 0.002981, 0.006083,
-                                    0.013513, 0.025793, 0.040294, 0.057278,
-                                    0.070361, 0.092402, 0.13409, 0.164461,
-                                    0.220964, 0.248858, 0.298479, 0.346454,
-                                    0.351508],
-                "prob_gp_to_recov": [0.998104, 0.998384, 0.997019, 0.993917,
-                                     0.986487, 0.974207, 0.959706, 0.942722,
-                                     0.929639, 0.907598, 0.86591, 0.835539,
-                                     0.779036, 0.751142, 0.701521, 0.653546,
-                                     0.648492],
-
-                "prob_exposed_to_asympt": [0.34, 0.34, 0.34, 0.34, 0.34, 0.34,
-                                           0.34, 0.34, 0.34, 0.34, 0.34, 0.34,
-                                           0.34, 0.34, 0.34, 0.34, 0.34],
-                "prob_exposed_to_gp": [0.220278, 0.220237, 0.220438, 0.220896,
-                                       0.222, 0.223849, 0.226073, 0.228734,
-                                       0.230827, 0.234442, 0.241597, 0.247091,
-                                       0.258007, 0.263759, 0.274652, 0.286074,
-                                       0.287333],
-                "prob_exposed_to_mild": [0.439722, 0.439763, 0.439562, 0.43910,
-                                         0.438, 0.436151, 0.433927, 0.431266,
-                                         0.429173, 0.425558, 0.418403, 0.41291,
-                                         0.401993, 0.396241, 0.385348,
-                                         0.373926, 0.372667],
-
-                "prob_hosp_to_death": [0.110981, 0.108089, 0.119602, 0.134584,
-                                       0.153656, 0.171186, 0.184562, 0.196264,
-                                       0.203616, 0.212462, 0.219792, 0.207716,
-                                       0.171205, 0.107889, 0.344512, 0.423204,
-                                       0.473935],
-                "prob_hosp_to_recov": [0.770565, 0.773457, 0.761945, 0.746962,
-                                       0.72789, 0.710361, 0.696984, 0.678225,
-                                       0.655474, 0.611583, 0.535832, 0.43985,
-                                       0.301002, 0.168066, 0.473511, 0.522406,
-                                       0.509332],
-                "prob_hosp_to_icu": [0.118454, 0.118454, 0.118453, 0.118454,
-                                     0.118454, 0.118454, 0.118454, 0.125511,
-                                     0.14091, 0.175955, 0.244376, 0.352435,
-                                     0.527792, 0.724045, 0.181977, 0.054391,
-                                     0.016733],
-
-                "prob_icu_to_death": [0.52349, 0.52349, 0.52349, 0.52349,
-                                      0.52349, 0.52349, 0.52349, 0.52349,
-                                      0.52349, 0.52349, 0.52349, 0.52349,
-                                      0.52349, 0.52349, 0.52349, 0.52349,
-                                      0.52349],
-                "prob_icu_to_icurecov": [0.47651, 0.47651, 0.47651, 0.47651,
-                                         0.47651, 0.47651, 0.47651, 0.47651,
-                                         0.47651, 0.47651, 0.47651, 0.47651,
-                                         0.47651, 0.47651, 0.47651, 0.47651,
-                                         0.47651]
-            }
-            self.host_progression_lists = defaultdict(int, host_prog_coeff)
-
-            pass
->>>>>>> edea459e
     _instance = None  # Singleton instance
 
     @staticmethod

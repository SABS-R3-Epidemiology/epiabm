--- conflicted
+++ resolved
@@ -176,15 +176,12 @@
             self.size_power = [0, 0, 0, 1.34]
             self.size_offset = [0, 0, 0, 5.35]
 
-<<<<<<< HEAD
             # Build infection state transition matrix and set as parameter
             matrix_object = StateTransitionMatrix()
             self.state_transition_matrix =\
                 matrix_object.create_state_transition_matrix()
-=======
             self.place_transmission = 0.1
 
->>>>>>> de0b7564
             pass
 
     _instance = None  # Singleton instance

#
# Parameters
#

import numpy as np


class Parameters:
    """Class for global parameters.

    Following a singleton Pattern.

    """
    class __Parameters:
        """Singleton Parameters Object.

        """
        def __init__(self):
            """Detailed description of parameters is given
            in github wiki:
            https://github.com/SABS-R3-Epidemiology/epiabm/wiki

            """
            self.latent_period = 4.59
            self.asympt_infect_period = 14
            self.mean_mild_to_recov = 7
            self.mean_gp_to_recov = 7
            self.mean_gp_to_hosp = 5
            self.mean_gp_to_death = 7
            self.mean_hosp_to_recov = 1
            self.mean_hosp_to_icu = 1
            self.mean_hosp_to_death = 1
            self.mean_icu_to_icurecov = 1
            self.mean_icu_to_death = 1
            self.mean_icurecov_to_recov = 1
            self.latent_period_iCDF = np.array([0, 0.098616903, 0.171170649,
                                                0.239705594, 0.307516598,
                                                0.376194441, 0.446827262,
                                                0.520343677, 0.597665592,
                                                0.679808341, 0.767974922,
                                                0.863671993, 0.968878064,
                                                1.086313899, 1.219915022,
                                                1.37573215, 1.563841395,
                                                1.803041398, 2.135346254,
                                                2.694118208, 3.964172493])
            self.asympt_infect_icdf = np.array([0, 0.171566836, 0.424943468,
                                                0.464725594, 0.50866631,
                                                0.55773764, 0.613298069,
                                                0.67732916, 0.752886568,
                                                0.843151261, 0.895791527,
                                                0.955973422, 1.026225109,
                                                1.110607115, 1.216272375,
                                                1.336349102, 1.487791911,
                                                1.701882384, 1.865779085,
                                                2.126940581, 2.524164972])
            self.mild_to_recov_icdf = np.array([0, 0.341579599, 0.436192391,
                                                0.509774887, 0.574196702,
                                                0.633830053, 0.690927761,
                                                0.74691114, 0.802830695,
                                                0.859578883, 0.918015187,
                                                0.97906363, 1.043815683,
                                                1.113669859, 1.190557274,
                                                1.277356871, 1.378761429,
                                                1.50338422, 1.670195767,
                                                1.938414132, 2.511279379])
            self.gp_to_recov_icdf = np.array([0, 0.341579599, 0.436192391,
                                              0.509774887, 0.574196702,
                                              0.633830053, 0.690927761,
                                              0.74691114, 0.802830695,
                                              0.859578883, 0.918015187,
                                              0.97906363, 1.043815683,
                                              1.113669859, 1.190557274,
                                              1.277356871, 1.378761429,
                                              1.50338422, 1.670195767,
                                              1.938414132, 2.511279379])
            self.gp_to_hosp_icdf = np.array([0, 0.341579599, 0.436192391,
                                             0.509774887, 0.574196702,
                                             0.633830053, 0.690927761,
                                             0.74691114, 0.802830695,
                                             0.859578883, 0.918015187,
                                             0.97906363, 1.043815683,
                                             1.113669859, 1.190557274,
                                             1.277356871, 1.378761429,
                                             1.50338422, 1.670195767,
                                             1.938414132, 2.511279379])
            self.gp_to_death_icdf = np.array([0, 2.257735908, 3.171065856,
                                              3.924183798, 4.608738224,
                                              5.260437017, 5.898728066,
                                              6.53669783, 7.184755068,
                                              7.852438367, 8.549591424,
                                              9.287408763, 10.07967529,
                                              10.94457146, 11.90769274,
                                              13.00769447, 14.3081531,
                                              15.92655201, 18.12320384,
                                              21.71626849, 29.58154704])
            self.hosp_to_recov_icdf = np.array([0, 0.634736097, 1.217461548,
                                                1.805695261, 2.41206761,
                                                3.044551205, 3.71010552,
                                                4.415905623, 5.170067405,
                                                5.982314035, 6.864787504,
                                                7.833196704, 8.908589322,
                                                10.12027655, 11.51100029,
                                                13.14682956, 15.13821107,
                                                17.69183155, 21.27093904,
                                                27.35083955, 41.35442157])
            self.hosp_to_icu_icdf = np.array([0, 0.108407687, 0.220267228,
                                              0.337653773, 0.46159365,
                                              0.593106462, 0.733343356,
                                              0.88367093, 1.045760001,
                                              1.221701998, 1.414175806,
                                              1.62669998, 1.864032461,
                                              2.132837436, 2.442868902,
                                              2.809242289, 3.257272257,
                                              3.834402667, 4.647120033,
                                              6.035113821, 9.253953212])
            self.hosp_to_death_icdf = np.array([0, 1.703470233, 2.39742257,
                                                2.970367222, 3.491567676,
                                                3.988046604, 4.474541783,
                                                4.960985883, 5.455292802,
                                                5.964726999, 6.496796075,
                                                7.06004732, 7.665014091,
                                                8.325595834, 9.061367792,
                                                9.901900127, 10.8958347,
                                                12.133068, 13.81280888,
                                                16.56124574, 22.5803431])
            self.icu_to_icurecov_icdf = np.array([0, 1.308310071, 1.87022015,
                                                  2.338694632, 2.76749788,
                                                  3.177830401, 3.581381361,
                                                  3.986127838, 4.398512135,
                                                  4.824525291, 5.270427517,
                                                  5.743406075, 6.252370864,
                                                  6.809125902, 7.430338867,
                                                  8.141231404, 8.983341913,
                                                  10.03350866, 11.46214198,
                                                  13.80540164, 18.95469153])
            self.icu_to_death_icdf = np.array([0, 1.60649128, 2.291051747,
                                               2.860938008, 3.382077741,
                                               3.880425012, 4.37026577,
                                               4.861330415, 5.361460943,
                                               5.877935626, 6.4183471,
                                               6.991401405, 7.607881726,
                                               8.282065409, 9.034104744,
                                               9.894486491, 10.91341144,
                                               12.18372915, 13.9113346,
                                               16.74394356, 22.96541429])
            self.icurecov_to_recov = np.array([0, 0.133993315, 0.265922775,
                                               0.402188416, 0.544657341,
                                               0.694774487, 0.853984373,
                                               1.023901078, 1.206436504,
                                               1.403942719, 1.619402771,
                                               1.856711876, 2.121118605,
                                               2.419957988, 2.763950408,
                                               3.169692564, 3.664959893,
                                               4.301777536, 5.196849239,
                                               6.7222126, 10.24997697])
            self.CDF_RES = 20
            self.time_steps_per_day = 1
            self.prob_symptomatic = 0.66
            self.sympt_infectiousness = 1.5
            self.asympt_infectiousness = 1
            self.latent_to_sympt_delay = 0.5

<<<<<<< HEAD
            # Infectiousness Profile
            self.infectiousness_prof =\
                np.array([0.487464241, 1, 1.229764827, 1.312453175,
                          1.307955665, 1.251658756, 1.166040358, 1.065716869,
                          0.960199498, 0.855580145, 0.755628835, 0.662534099,
                          0.577412896, 0.500665739, 0.432225141, 0.371729322,
                          0.318643018, 0.272340645, 0.232162632, 0.19745264,
                          0.167581252, 0.141960133, 0.120049578, 0.101361532,
                          0.085459603, 0.071957123, 0.060514046, 0.050833195,
                          0.04265624, 0.035759641, 0.029950735, 0.025064045,
                          0.02095788, 0.017511251, 0.014621091, 0.012199802,
                          0.010173075, 0.008477992, 0.007061366, 0.005878301,
                          0.00489096, 0.004067488, 0.003381102, 0.00280931,
                          0.002333237, 0.001937064, 0.001607543, 0.001333589,
                          0.001105933, 0.00091683, 0.000759816, 0.000629496,
                          0.000521372, 0.000431695, 0.000357344, 0.000295719,
                          0.000244659])
=======
            # PLACE PARAMS
            # Copied straight from Covidsim so for four placetypes:
            # Three school systems (primary, secondary, sixth form)
            # and a workplace option, hence array size four.
            # any single values apply to all place types
            self.place_params = {"age_group1_min_age": [5, 11, 18, 16],
                                 "age_group1_max_age": [11, 16, 65, 18],
                                 "age_group1_prop": [0.976396125, .98390173, 0,
                                                     .37097869299999997],
                                 "age_group2_min_age": [3, 16, 18, 18],
                                 "age_group2_max_age": [5, 18, 21, 21],
                                 "age_group2_prop": [1,	0.959727307,
                                                     0.629021307,
                                                     .040272693000000026],
                                 "age_group3_min_age": [21, 21, 21, 21],
                                 "age_group3_max_age": [65, 65, 65, 65],
                                 "age_group3_prop": [0.005292966, .006331515,
                                                     .064144615, 0.742058813],
                                 "nearest_places": [3, 3, 6, 0],
                                 "mean_size": [230, 1010, 3300, 14.28],
                                 "max_size": [0, 0, 0, 5927],
                                 "size_power": [0, 0, 0, 1.34],
                                 "size_offset": [0, 0, 0, 5.35],
                                 "mean_group_size": [25, 25, 100, 10],
                                 "place_transmission": 0.1}
>>>>>>> dd5d961c

            # Set Infection Parameters
            self.household_transmission = 0.1  # Household Attack Rate
            self.false_positive_rate = 0

            pass
    _instance = None  # Singleton instance

    @staticmethod
    def instance():
        """Creates singleton instance of __Parameters under
        _instance if one doesn't already exist.

        Returns
        -------
        __Parameters
            An instance of the __Parameters class

        """
        if not Parameters._instance:
            Parameters._instance = Parameters.__Parameters()
        return Parameters._instance<|MERGE_RESOLUTION|>--- conflicted
+++ resolved
@@ -160,7 +160,6 @@
             self.asympt_infectiousness = 1
             self.latent_to_sympt_delay = 0.5
 
-<<<<<<< HEAD
             # Infectiousness Profile
             self.infectiousness_prof =\
                 np.array([0.487464241, 1, 1.229764827, 1.312453175,
@@ -178,7 +177,7 @@
                           0.001105933, 0.00091683, 0.000759816, 0.000629496,
                           0.000521372, 0.000431695, 0.000357344, 0.000295719,
                           0.000244659])
-=======
+
             # PLACE PARAMS
             # Copied straight from Covidsim so for four placetypes:
             # Three school systems (primary, secondary, sixth form)
@@ -204,7 +203,6 @@
                                  "size_offset": [0, 0, 0, 5.35],
                                  "mean_group_size": [25, 25, 100, 10],
                                  "place_transmission": 0.1}
->>>>>>> dd5d961c
 
             # Set Infection Parameters
             self.household_transmission = 0.1  # Household Attack Rate

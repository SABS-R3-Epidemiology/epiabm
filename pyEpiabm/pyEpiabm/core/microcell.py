--- conflicted
+++ resolved
@@ -162,21 +162,12 @@
 
                 # If the person already has a household, then do not change
                 # their id
-<<<<<<< HEAD
                 if change_id:
                     if not re.match("^\\d+\\.\\d+\\.\\d+\\.\\d+$", person.id):
                         person.set_id(household.id + "." + str(i))
                     else:
                         logging.info(f"Person {person.id} has moved to "
                                      f"household {household.id}")
-=======
-                if not re.match("^\\d+\\.\\d+\\.\\d+\\.\\d+$", person.id) and \
-                        change_id:
-                    person.set_id(household.id + "." + str(i))
-                else:
-                    logging.info(f"Person {person.id} has moved to household"
-                                 f"{household.id}")
->>>>>>> d3261660
 
         else:
             logging.info("Cannot create an empty household")

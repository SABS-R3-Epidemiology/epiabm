--- conflicted
+++ resolved
@@ -49,11 +49,8 @@
         self.infection_start_time = None
         self.care_home_resident = False
         self.key_worker = False
-<<<<<<< HEAD
         self.isolation_start_time = None
         self.is_vaccinated = False
-=======
->>>>>>> 4cb738f2
 
         self.set_random_age()
 

#
# Person Class
#

import random

from pyEpiabm.property import InfectionStatus

from .parameters import Parameters


class Person:
    """Class to represent each person in a population.

    Parameters
    ----------
    microcell : Microcell
        An instance of an :class:`Microcell`

    Attributes
    ----------
    infection_status : InfectionStatus
        Person's current infection status
    next_infection_status : InfectionStatus
        Person's next infection status after current one
    time_of_status_change: int
        Time when person's infection status is updated

    """

    def __init__(self, microcell):
        """Constructor Method.

        Parameters
        ----------
        microcell : Microcell
            Person's parent :class:`Microcell` instance

        """
        self.initial_infectiousness = 0
        self.infectiousness = 0
        self.microcell = microcell
        self.infection_status = InfectionStatus.Susceptible
        self.household = None
        self.places = []
        self.place_types = []
        self.next_infection_status = None
        self.time_of_status_change = None
        self.infection_start_time = None
        self.care_home_resident = False
        self.key_worker = False

        self.set_random_age()

    def set_random_age(self):
        """Set random age of person, and save index of their age group.
        Note that the max age in the 80+ group is 84 here, however the precise
        age of 80+ people is never used (exact ages are only used to assign
        school/workplaces) so this does not cause any issues.

        """
        if Parameters.instance().use_ages:
            group_probs = Parameters.instance().age_proportions
            self.age_group = random.choices(range(len(group_probs)),
                                            weights=group_probs)[0]
            self.age = random.randint(0, 4) + 5 * self.age_group
        else:
            self.age = None
            # If age is not used in the model, then every person is in the
            # same age group (to conserve same output structure)
            self.age_group = 0

    def is_symptomatic(self):
        """Query if the person is currently symptomatic.

        Returns
        -------
        bool
            Whether person is currently symptomatic

        """
        return Person.is_infectious(self) and self.infection_status != \
            InfectionStatus.InfectASympt

    def is_infectious(self):
        """Query if the person is currently infectious.

        Returns
        -------
        bool
            Whether person is currently infectious

        """
        return str(self.infection_status).startswith('InfectionStatus.Infect')

    def is_susceptible(self):
        """Query if the person is currently susceptible.

        Returns
        -------
        bool
            Whether person is currently susceptible

        """
        return self.infection_status == InfectionStatus.\
            Susceptible

    def __repr__(self):
        """Returns a string representation of Person.

        Returns
        -------
        str
            String representation of person

        """
        return f"Person, Age = {self.age}, Status = {self.infection_status}."

    def update_status(self,
                      new_status: InfectionStatus) -> None:
        """Update Person's Infection Status.

        Parameters
        ----------
        new_status : InfectionStatus
            Person's new status

        """
        self.microcell.notify_person_status_change(
            self.infection_status, new_status, self.age_group)
        self.infection_status = new_status

    def add_place(self, place, person_group: int = 0):
        """Method adds a place to the place list if the person visits
        or is associated with this place. Places are saved as a tuple
        with the place as the first entry and the group the person is
        associated with as the second.

        Parameters
        ----------
        place: Place
            Place person should be added to
        person_group : int
            Key for the person group dictionary

        """
        if place.cell != self.microcell.cell:
            raise AttributeError("Place and person are not in the same\
                                 cell")
        self.places.append((place, person_group))
        self.place_types.append(place.place_type)

    def remove_place(self, place):
        """Method to remove person for each associated place, to be
        used when updating places.

        Parameters
        ----------
        place: Place
            Place person should be removed from

        """
        place_list = [i[0] for i in self.places]
        if place not in place_list:
            raise KeyError("Person not found in this place")
        else:
            ind = place_list.index(place)
            self.places.pop(ind)
<<<<<<< HEAD
            self.place_types.remove(place.place_type)

    def close_place(self, closure_place_type):
        """Method to check if any of the place in the person's place list
        will be closed based on the place type, to be
        used when place closure intervention is active.

        Parameters
        ----------
        closure_place_type: a list of PlaceType
            PlaceType should be closed if in place closure intervention

        """
        if (hasattr(self.microcell, 'closure_start_time')) and (
                self.microcell.closure_start_time is not None):
            for place_type in self.place_types:
                if place_type.value in closure_place_type:
                    return True
        return False
=======
            self.place_types.pop(ind)
>>>>>>> 4cb738f2
<|MERGE_RESOLUTION|>--- conflicted
+++ resolved
@@ -166,8 +166,7 @@
         else:
             ind = place_list.index(place)
             self.places.pop(ind)
-<<<<<<< HEAD
-            self.place_types.remove(place.place_type)
+            self.place_types.pop(ind)
 
     def close_place(self, closure_place_type):
         """Method to check if any of the place in the person's place list
@@ -185,7 +184,4 @@
             for place_type in self.place_types:
                 if place_type.value in closure_place_type:
                     return True
-        return False
-=======
-            self.place_types.pop(ind)
->>>>>>> 4cb738f2
+        return False
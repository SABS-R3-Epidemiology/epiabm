#
# Person Class
#

import random

from pyEpiabm.property import InfectionStatus

from .parameters import Parameters


class Person:
    """Class to represent each person in a population.

    Parameters
    ----------
    microcell : Microcell
        An instance of an :class:`Microcell`

    Attributes
    ----------
    infection_status : InfectionStatus
        Person's current infection status
    next_infection_status : InfectionStatus
        Person's next infection status after current one
    time_of_status_change: int
        Time when person's infection status is updated

    """

    def __init__(self, microcell):
        """Constructor Method.

        Parameters
        ----------
        microcell : Microcell
            Person's parent :class:`Microcell` instance

        """
<<<<<<< HEAD
        self.age = age
        self.initial_infectiousness = infectiousness
=======
>>>>>>> e5740f59
        self.infectiousness = 0
        self.microcell = microcell
        self.infection_status = InfectionStatus.Susceptible
        self.household = None
        self.places = []
        self.place_types = []
        self.next_infection_status = None
        self.time_of_status_change = None
        self.infection_start_time = None

        self.set_random_age()

    def set_random_age(self):
        """Set random age of person, and save index of their age group.
        Note that the max age in the 80+ group is 84 here, however the precise
        age of 80+ people is never used (exact ages are only used to assign
        school/workplaces) so this does not cause any issues.

        """
        if Parameters.instance().use_ages:
            group_probs = Parameters.instance().age_proportions
            self.age_group = random.choices(range(len(group_probs)),
                                            weights=group_probs)[0]
            self.age = random.randint(0, 4) + 5 * self.age_group
        else:  # Set everyone to 40 (mean qualities)
            self.age_group = 8
            self.age = 40

    def is_infectious(self):
        """Query if the person is currently infectious.

        Returns
        -------
        bool
            Whether person is currently infectious

        """
        return self.infection_status in [
            InfectionStatus.InfectASympt,
            InfectionStatus.InfectMild,
            InfectionStatus.InfectGP,
            InfectionStatus.InfectHosp,
            InfectionStatus.InfectICU,
            InfectionStatus.InfectICURecov]

    def is_susceptible(self):
        """Query if the person is currently susceptible.

        Returns
        -------
        bool
            Whether person is currently susceptible

        """
        return self.infection_status == InfectionStatus.\
            Susceptible

    def __repr__(self):
        """Returns a string representation of Person.

        Returns
        -------
        str
            String representation of person

        """
        return f"Person, Age = {self.age}."

    def update_status(self,
                      new_status: InfectionStatus) -> None:
        """Update Person's Infection Status.

        Parameters
        ----------
        new_status : InfectionStatus
            Person's new status

        """
        self.microcell.notify_person_status_change(
            self.infection_status, new_status)
        self.infection_status = new_status

    def update_time_to_status_change(self) -> None:
        """Method that assigns time until next infection status update,
         given as a random integer between 1 and 10.

        """
        # This is left as a random integer for now but will be made more
        # complex later.
        new_time = random.randint(1, 10)
        self.time_of_status_change = new_time

    def add_place(self, place, person_group: int = 0):
        """Method adds a place to the place list if the person visits
        or is associated with this place. Places are saved as a tuple
        with the place as the first entry and the group the person is
        associated with as the second.

        Parameters
        ----------
        place: Place
            Place person should be added to
        person_group : int
            Key for the person group dictionary

        """
        if place.cell != self.microcell.cell:
            raise AttributeError("Place and person are not in the same\
                                 cell")
        self.places.append((place, person_group))
        self.place_types.append(place.place_type)

    def remove_place(self, place):
        """Method to remove person for each associated place, to be
        used when updating places.

        Parameters
        ----------
        place: Place
            Place person should be removed from

        """
        place_list = [i[0] for i in self.places]
        if place not in place_list:
            raise KeyError("Person not found in this place")
        else:
            ind = place_list.index(place)
            self.places.pop(ind)
            self.place_types.remove(place.place_type)<|MERGE_RESOLUTION|>--- conflicted
+++ resolved
@@ -37,11 +37,7 @@
             Person's parent :class:`Microcell` instance
 
         """
-<<<<<<< HEAD
-        self.age = age
-        self.initial_infectiousness = infectiousness
-=======
->>>>>>> e5740f59
+        self.initial_infectiousness = 0
         self.infectiousness = 0
         self.microcell = microcell
         self.infection_status = InfectionStatus.Susceptible

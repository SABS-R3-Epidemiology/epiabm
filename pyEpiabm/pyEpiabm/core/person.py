--- conflicted
+++ resolved
@@ -63,10 +63,7 @@
                                             weights=group_probs)[0]
             self.age = random.randint(0, 4) + 5 * self.age_group
         else:
-<<<<<<< HEAD
-=======
             self.age_group = None
->>>>>>> b0eead16
             self.age = None
             # If age is not used in the model, then every person is in the
             # same age group (to conserve same output structure)

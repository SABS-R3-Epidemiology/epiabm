#
# Place Class
#

import typing

from pyEpiabm.property import PlaceType

from .person import Person


class Place:
    """Creates a place class which represents spaces such
    as cafes, restaurants and hotels where people may come
<<<<<<< HEAD
    into contact with others outside their household. People
    can be stratified in this place into different groups
    which may interact differently (ie workers and visitors).
=======
    into contact with others outside their household.

>>>>>>> 31dc363c
    """
    def __init__(self, loc: typing.Tuple[float, float],
                 place_type: PlaceType, cell, microcell):
        """Constructor method.

        Parameters
        ----------
        loc : Tuple[float, float]
            (x,y) coordinates of the place
        place_type : 'PlaceType' enum
            Categorises the place
        cell : Cell
            An instance of :class:`Cell`
        microcell : Microcell
            An instance of :class:`Microcell`

        """
        self._location = loc
        self.persons = []
        self.person_groups = {0: []}
        self.num_person_groups = 0
        self.place_type = place_type
        self.max_capacity = 50
        self.mean_capacity = 25
        self.susceptibility = 0
        self.infectiousness = 0
        self.initialised = False

        self.cell = cell
        self.microcell = microcell
        # Assert the microcell and cell prescribes are related.
        if not (self.microcell.cell == self.cell):
            raise KeyError("Microcell is not contained in cell")

        if not (len(loc) == 2 and isinstance(loc[0], (float, int)) and
                isinstance(loc[1], (float, int))):
            raise ValueError("Location must be a tuple of float-type")

    def set_max_cap(self, max_capacity: int):
        """Sets the maximum capacity of a place.

        Parameters
        ----------
        max_capacity : int
            Maximum number of people allowed in place

        """
        self.max_capacity = max_capacity

    def set_mean_cap(self, mean_capacity: float):
        """Sets the maximum capacity of a place.

        :param mean_capacity: Maximum number of people
            allowed in place
        :type mean_capacity: float
        """
        self.mean_capacity = mean_capacity

    def set_infectiousness(self, infectiousness: float):
        """Sets a baseline infectiousness for the place.

        Parameters
        ----------
        infectiousness : float
            Baseline infectiousness

        """
        self.infectiousness = infectiousness

    def set_susceptibility(self, susceptibility: float):
        """Sets a baseline susceptibility for the place.

        Parameters
        ----------
        susceptibility : float
            Baseline susceptibility

        """
        self.susceptibility = susceptibility

    def add_person(self, person: Person, person_group: int = 0):
        """Add a person into the place.

<<<<<<< HEAD
        :param person: Person to add
        :type person: Person
        :param person_group: Key for the person group dictionary
        :type person_group: int
=======
        Parameters
        ----------
        person: Person
            Person to add

>>>>>>> 31dc363c
        """
        self.persons.append(person)
        if person_group in self.person_groups.keys():
            self.person_groups[person_group].append(person)
        else:
            self.person_groups[person_group] = [person]
            self.num_person_groups += 1
        person.add_place(self, person_group)

    def remove_person(self, person: Person):
        """Remove a person from place.

        Parameters
        ----------
        person: Person
            Person to remove from place

        """
        if person not in self.persons:
            raise KeyError("Person not found in this place")
        else:
            group_index = self.get_group_index(person)
            self.person_groups[group_index].remove(person)
            person.remove_place(self)
            self.persons.remove(person)

    def get_group_index(self, person):
        """Get the group of a person in the place.

        :param person: Person associated with group
        :type person: Person
        """
        place_list = [i[0] for i in person.places]
        ind = place_list.index(self)
        return person.places[ind][1]

    def empty_place(self, groups_to_empty: list = [0]):
        """Remove all people from place who are in a specific
        person group. For example
        a restaurant or park might regularly change
<<<<<<< HEAD
        all occupants each timestep, but workers at the
        restaurant will be present each timestep.

        :param person_groups: List of person_group
            indicies to be removed
        :type person_groups: list
=======
        all occupants each timestep.

>>>>>>> 31dc363c
        """
        for group in groups_to_empty:
            if group not in self.person_groups.keys():
                continue
            for person in self.person_groups[group]:
                self.remove_person(person)<|MERGE_RESOLUTION|>--- conflicted
+++ resolved
@@ -12,14 +12,10 @@
 class Place:
     """Creates a place class which represents spaces such
     as cafes, restaurants and hotels where people may come
-<<<<<<< HEAD
     into contact with others outside their household. People
     can be stratified in this place into different groups
     which may interact differently (ie workers and visitors).
-=======
-    into contact with others outside their household.
 
->>>>>>> 31dc363c
     """
     def __init__(self, loc: typing.Tuple[float, float],
                  place_type: PlaceType, cell, microcell):
@@ -103,18 +99,13 @@
     def add_person(self, person: Person, person_group: int = 0):
         """Add a person into the place.
 
-<<<<<<< HEAD
-        :param person: Person to add
-        :type person: Person
-        :param person_group: Key for the person group dictionary
-        :type person_group: int
-=======
         Parameters
         ----------
         person: Person
             Person to add
+        person_group : Int
+            Key for the person group dictionary
 
->>>>>>> 31dc363c
         """
         self.persons.append(person)
         if person_group in self.person_groups.keys():
@@ -155,17 +146,13 @@
         """Remove all people from place who are in a specific
         person group. For example
         a restaurant or park might regularly change
-<<<<<<< HEAD
         all occupants each timestep, but workers at the
         restaurant will be present each timestep.
 
         :param person_groups: List of person_group
             indicies to be removed
         :type person_groups: list
-=======
-        all occupants each timestep.
 
->>>>>>> 31dc363c
         """
         for group in groups_to_empty:
             if group not in self.person_groups.keys():

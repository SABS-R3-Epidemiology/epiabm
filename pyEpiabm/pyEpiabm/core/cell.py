#
# Cell Class
#

import typing
from queue import Queue

from pyEpiabm.property import InfectionStatus

from .microcell import Microcell
from .person import Person
from ._compartment_counter import _CompartmentCounter


class Cell:
    """Class representing a Cell (Subset of Population).
    Collection of :class:`Microcell` s and :class:`Person` s.
    """
    def __init__(self, loc: typing.Tuple[float, float] = (0, 0)):
        """Constructor Method.

        :param loc: Location of the cell, as an (x,y) tuple
        :type loc: Tuple(float, float)
        """
        self.location = loc
        self.id = hash(self)
        self.microcells = []
        self.persons = []
        self.places = []
        self.person_queue = Queue()
        self.compartment_counter = _CompartmentCounter(f"Cell {id(self)}")

        if not (len(loc) == 2 and isinstance(loc[0], (float, int)) and
                isinstance(loc[1], (float, int))):
            raise ValueError("Location must be a tuple of float-type")

    def __repr__(self):
        """Returns a string representation of the Cell.

        :return: String representation of the Cell
        :rtype: str
        """
        return f"Cell with {len(self.microcells)} microcells " + \
            f"and {len(self.persons)} people at location {self.location}."

    def add_microcells(self, n):
        """Add n empty :class:`Microcell` s to Cell.

        :param n: Number of empty :class:`Microcell` s to add
        :type n: int
        """
        for i in range(n):
            self.microcells.append(Microcell(self))

<<<<<<< HEAD
    def set_id(self, id):
        """Updates ID of cell (i.e. to match file input).
=======
    def set_location(self, loc: typing.Tuple[float, float]):
        """Updates location of cell (used in population configuration).

        :param loc: Location of the cell, as an (x,y) tuple
        :type loc: Tuple(float, float)
        """
        self.location = loc

    def set_id(self, id: float):
        """Updates ID of cell (i.e. for input from file).
>>>>>>> 605cc9e2

        :param id: Identity of cell
        :type id: float
        """
        self.id = id

    def enqueue_person(self, person: Person):
        """Add person to queue for processing at end of iteration.

        :param person: Person to enqueue
        :type person: Person
        """
        self.person_queue.put(person)

    def _setup(self) -> None:
        """Setup method. Should be called once Population has been setup.
        Called by population (doesn't need to be called manually).
        """
        self.compartment_counter.initialize(self)
        for mcell in self.microcells:
            mcell._setup()

    def notify_person_status_change(
            self,
            old_status: InfectionStatus,
            new_status: InfectionStatus) -> None:
        """Notify Cell that a person's status has changed.

        :param old_status: Person's old infection status
        :type old_status: InfectionStatus
        :param new_status: Person's new infection status
        :type new_status: InfectionStatus
        """
        self.compartment_counter.report(old_status, new_status)

    def number_infectious(self):
        """Returns the total number of infectious people in each
        cell.

        :return: Total infectors in cell
        :rtype: int
        """
        cell_data = self.compartment_counter.retrieve()
        total_infectors = (cell_data[InfectionStatus.InfectASympt]
                           + cell_data[InfectionStatus.InfectMild]
                           + cell_data[InfectionStatus.InfectGP])

        return total_infectors

    def set_location(self, loc: typing.Tuple[float, float]):
        """Method to set or change the location of a cell.

        :param loc: (x,y) coordinates of the place
        :type loc: Tuple[float, float]
        """
        self.location = loc<|MERGE_RESOLUTION|>--- conflicted
+++ resolved
@@ -52,21 +52,8 @@
         for i in range(n):
             self.microcells.append(Microcell(self))
 
-<<<<<<< HEAD
-    def set_id(self, id):
-        """Updates ID of cell (i.e. to match file input).
-=======
-    def set_location(self, loc: typing.Tuple[float, float]):
-        """Updates location of cell (used in population configuration).
-
-        :param loc: Location of the cell, as an (x,y) tuple
-        :type loc: Tuple(float, float)
-        """
-        self.location = loc
-
     def set_id(self, id: float):
         """Updates ID of cell (i.e. for input from file).
->>>>>>> 605cc9e2
 
         :param id: Identity of cell
         :type id: float

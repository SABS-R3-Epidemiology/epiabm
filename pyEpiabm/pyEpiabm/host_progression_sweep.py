--- conflicted
+++ resolved
@@ -36,15 +36,9 @@
         elif person.infection_status == InfectionStatus.Exposed:
             person.next_infection_status = InfectionStatus.InfectMild
         else:
-<<<<<<< HEAD
             raise TypeError('update_next_infection_status should only' +
                             'be applied to individuals with mild' +
                             'infection status, or exposed')
-=======
-            raise TypeError('update_next_infection_status should only ' +
-                            'be applied to individuals with mild ' +
-                            'infection status')
->>>>>>> 28f35674
 
     def __call__(self, time: int):
         """Sweeps through all people in the population and updates

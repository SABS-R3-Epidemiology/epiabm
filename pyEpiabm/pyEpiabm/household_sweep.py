#
# Infection due to contact within households
#
from .abstract_sweep import AbstractSweep
from .covidsim_helpers import CovidsimHelpers
from .parameters import Parameters
import random


class HouseholdSweep(AbstractSweep):
    """Class to run the intra-household infections
    as part of the sweep function. Takes an individual
    person as input and tests a infection event against each
    susceptible member of their household. The resulting
    exposed person is added to an infection queue.
    """

    def __call__(self, time: int):
        """Given a population structure, loops over infected members
        and considers whether they infected household members based
        on individual, and spatial infectiousness and susceptibility.

<<<<<<< HEAD
        : param time: Simulation time, in days
        : type time: int
=======
        :param time: Simulation time, in days
        :type time: int
        :param population: Object that contains the population
        :type population: Population
>>>>>>> 28f35674
        """
        timestep = int(time * Parameters.instance().time_steps_per_day)

        # Double loop over the whole population, checking infectiousness
        # status, and whether they are absent from their household.
        for cell in self._population.cells:
            for infector in cell.persons:
                if not infector.is_infectious():
                    continue

                # Check to see whether a household member is susceptible.
                for infectee in infector.household.persons:
                    if not infectee.is_susceptible():
                        continue

                    # Calculate "force of infection" parameter which will
                    # determine the likelihood of an infection event.
                    infectiousness = CovidsimHelpers.calc_house_inf(
                        infector, timestep)
                    susceptibility = CovidsimHelpers.calc_house_susc(
                        infector, infectee, timestep)
                    force_of_infection = infectiousness * susceptibility

                    # Compare a uniform random number to the force of infection
                    # to see whether an infection event occurs in this timestep
                    # between the given persons.
                    r = random.uniform(0, 1)
                    if r < force_of_infection:
                        cell.enqueue_person(infectee)<|MERGE_RESOLUTION|>--- conflicted
+++ resolved
@@ -20,15 +20,8 @@
         and considers whether they infected household members based
         on individual, and spatial infectiousness and susceptibility.
 
-<<<<<<< HEAD
         : param time: Simulation time, in days
         : type time: int
-=======
-        :param time: Simulation time, in days
-        :type time: int
-        :param population: Object that contains the population
-        :type population: Population
->>>>>>> 28f35674
         """
         timestep = int(time * Parameters.instance().time_steps_per_day)
 

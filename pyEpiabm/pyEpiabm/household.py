#
# Household Class
#
import typing


class Household:
    """Class representing a household,
    a group of people (family or otherwise) who live
    together and share living spaces. This group will
    have a combined susceptability and infectiousness
    different to that of the individuals.
    """
    def __init__(self, loc: typing.Tuple[float, float] = (1.0, 1.0),
                 susceptibility=0, infectiveness=0):
        """Constructor Method.

        :param loc: Location of household
        :type loc: Tuple[float, float]
        :param susceptibility: Household's base susceptibility
            to infection events.
        :type susceptibility: float
        :param infectiveness: Household's base infectiveness
        :type infectiveness: float
        """
        self.persons = []
        self.location = loc
        self.susceptibility = susceptibility
        self.infectiveness = infectiveness

    def __repr__(self):
        """Returns a string representation of Household.

        :return: String representation of the household
        :rtype: str
        """
        return "Household at " \
            + f"({self.location[0]:.2f}, {self.location[1]:.2f}) "\
            + f"with {len(self.persons)} people."

    def add_person(self, person):
<<<<<<< HEAD
        """Add a person to this household.
=======
        """Adds a person to this household.
>>>>>>> 28f35674

        :param person: Person to be added
        :type person: Person
        """
        self.persons.append(person)
        person.household = self<|MERGE_RESOLUTION|>--- conflicted
+++ resolved
@@ -39,11 +39,7 @@
             + f"with {len(self.persons)} people."
 
     def add_person(self, person):
-<<<<<<< HEAD
-        """Add a person to this household.
-=======
         """Adds a person to this household.
->>>>>>> 28f35674
 
         :param person: Person to be added
         :type person: Person

--- conflicted
+++ resolved
@@ -25,19 +25,8 @@
         total_infectors = inf_cell.number_infectious()
 
         number_to_infect = total_infectors * R_0
-<<<<<<< HEAD
-        # This gives a possible decimal for number to infect.
-        # Choose randomly for the integers either side
-        # with weights corrsponding to the distance to either
-        # integer.
-        number_to_infect = (int(number_to_infect)
-                            + int(number_to_infect - int(number_to_infect)
-                            > random.random))
-
-=======
         # This gives the expected number of infection events
         # caused by people within this cell.
->>>>>>> 2cc246ce
         return (number_to_infect)
 
     @staticmethod

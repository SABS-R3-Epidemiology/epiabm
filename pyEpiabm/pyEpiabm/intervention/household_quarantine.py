#
# Household quarantine Class
#

import random

from pyEpiabm.intervention import AbstractIntervention


class HouseholdQuarantine(AbstractIntervention):
    """Household/Home quarantine intervention.
    People who share household with a symptomatic case (who case isolates)
    stay home based on the household and individual compliance, if
    intervention is active. Quarantine stops after the quarantine period
    or after the end of the policy.
    """

    def __init__(
        self,
        quarantine_duration,
        quarantine_delay,
        quarantine_house_compliant,
        quarantine_individual_compliant,
        population,
        **kwargs
    ):
        self.quarantine_duration = quarantine_duration
        self.quarantine_delay = quarantine_delay
        self.quarantine_house_compliant = quarantine_house_compliant
        self.quarantine_individual_compliant = quarantine_individual_compliant

        # start_time, policy_duration, threshold, population
        super(HouseholdQuarantine, self).__init__(population=population,
                                                  **kwargs)

    def __call__(self, time):
        for cell in self._population.cells:
            for person in cell.persons:
<<<<<<< HEAD
                if (hasattr(person, 'quarantine_start_time')) and (
                        person.quarantine_start_time is not None):
                    if time > person.quarantine_start_time + self.\
                              quarantine_duration:
=======
                if person.quarantine_start_time is not None:
                    if time > person.quarantine_start_time + \
                       self.quarantine_duration:
>>>>>>> 6ef2d6ed
                        # Stop quarantine after quarantine period
                        person.quarantine_start_time = None
                    if person.isolation_start_time is not None:
                        # Isolated individual should not quarantine
                        person.quarantine_start_time = None

                if person.isolation_start_time == time:
                    # Require household of symptomatic/isolating individuals to
                    # quarantine with given household compliance and individual
                    # compliance. Only check when infector starts its isolation
                    # in order to prevent resetting. Start time is reset when
                    # new person in household becomes an infector.
                    r_house = random.random()
                    if r_house < self.quarantine_house_compliant:
                        for household_person in person.household.persons:
                            if household_person.isolation_start_time is None:
                                # isolated individuals don't quarantine
                                r_indiv = random.random()
                                if r_indiv < \
                                   self.quarantine_individual_compliant:
                                    household_person.\
                                        quarantine_start_time = \
                                        time + self.quarantine_delay

    def turn_off(self):
        for cell in self._population.cells:
            for person in cell.persons:
                if person.quarantine_start_time is not None:
                    person.quarantine_start_time = None<|MERGE_RESOLUTION|>--- conflicted
+++ resolved
@@ -36,23 +36,19 @@
     def __call__(self, time):
         for cell in self._population.cells:
             for person in cell.persons:
-<<<<<<< HEAD
                 if (hasattr(person, 'quarantine_start_time')) and (
                         person.quarantine_start_time is not None):
                     if time > person.quarantine_start_time + self.\
                               quarantine_duration:
-=======
-                if person.quarantine_start_time is not None:
-                    if time > person.quarantine_start_time + \
-                       self.quarantine_duration:
->>>>>>> 6ef2d6ed
                         # Stop quarantine after quarantine period
                         person.quarantine_start_time = None
-                    if person.isolation_start_time is not None:
+                    if (hasattr(person, 'isolation_start_time')) and (
+                            person.isolation_start_time is not None):
                         # Isolated individual should not quarantine
                         person.quarantine_start_time = None
 
-                if person.isolation_start_time == time:
+                if (hasattr(person, 'isolation_start_time')) and (
+                        person.isolation_start_time == time):
                     # Require household of symptomatic/isolating individuals to
                     # quarantine with given household compliance and individual
                     # compliance. Only check when infector starts its isolation
@@ -61,7 +57,10 @@
                     r_house = random.random()
                     if r_house < self.quarantine_house_compliant:
                         for household_person in person.household.persons:
-                            if household_person.isolation_start_time is None:
+                            if (not hasattr(household_person,
+                                'isolation_start_time')) or (
+                                    household_person.isolation_start_time
+                                    is None):
                                 # isolated individuals don't quarantine
                                 r_indiv = random.random()
                                 if r_indiv < \
@@ -73,5 +72,6 @@
     def turn_off(self):
         for cell in self._population.cells:
             for person in cell.persons:
-                if person.quarantine_start_time is not None:
+                if (hasattr(person, 'quarantine_start_time')) and (
+                        person.quarantine_start_time is not None):
                     person.quarantine_start_time = None
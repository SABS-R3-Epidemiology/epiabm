--- conflicted
+++ resolved
@@ -15,11 +15,7 @@
 
     :param infection_status: Person's current infection status
     :type infection_status: InfectionStatus
-<<<<<<< HEAD
-    :param next_infection_status: Person's next infection staus after
-=======
     :param next_infection_status: Person's next infection status after
->>>>>>> 28f35674
         current one
     :type next_infection_status: InfectionStatus
     :param time_of_status_change: Time when person's infection status

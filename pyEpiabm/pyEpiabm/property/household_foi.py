--- conflicted
+++ resolved
@@ -87,14 +87,11 @@
             carehome_scale_susc = Parameters.instance()\
                 .carehome_params["carehome_resident_household_scaling"]
         seasonality = 1.0  # Not yet implemented
-<<<<<<< HEAD
-        false_pos = 1 / (1 - Parameters.instance().
-                         false_positive_rate)
+        false_pos = 1 / (1 - Parameters.instance()\
+                         .false_positive_rate)
 
-=======
->>>>>>> 4cb738f2
         infectiousness = (HouseholdInfection.household_inf(infector, time)
-                          * seasonality
+                          * seasonality * false_pos
                           * pyEpiabm.core.Parameters.instance().
                           household_transmission
                           * carehome_scale_inf)

#
# Calculate household force of infection based on Covidsim code
#

from pyEpiabm.core import Parameters
import pyEpiabm.core

from .personal_foi import PersonalInfection


class HouseholdInfection:
    """Class to calculate the infectiousness and susceptibility
    parameters for the force of infection parameter, within households.

    """
    @staticmethod
    def household_inf(infector, time: float):
        """Calculate the infectiousness of a person in a given
        household. Does not include interventions such as isolation,
        or whether individual is a carehome resident.

        Parameters
        ----------
        infector : Person
            Infector
        time : float
            Current simulation time

        Returns
        -------
        float
            Infectiousness parameter of household

        """
        closure_inf = Parameters.instance().\
            intervention_params['place_closure'][
                'closure_household_infectiousness'] \
            if (hasattr(infector.microcell, 'closure_start_time')) and (
                infector.is_place_closed(
                    Parameters.instance().intervention_params[
                        'place_closure']['closure_place_type'])) and (
                            infector.microcell.closure_start_time <= time
                        ) else 1
        household_infectiousness = PersonalInfection.person_inf(
            infector, time) * closure_inf
        return household_infectiousness

    @staticmethod
    def household_susc(infector, infectee, time: float):
        """Calculate the susceptibility of one person to another in a given
        household. Does not include interventions such as isolation,
        or whether individual is a carehome resident.

        Parameters
        ----------
        infector : Person
            Infector
        infectee : Person
            Infectee
        time : float
            Current simulation time

        Returns
        -------
        float
            Susceptibility parameter of household

        """
        household_susceptibility = PersonalInfection.person_susc(
            infector, infectee, time)
        if (hasattr(infector.microcell, 'distancing_start_time')) and (
                infector.microcell.distancing_start_time is not None) and (
                    infector.microcell.distancing_start_time <= time):
            if infector.distancing_enhanced is True:
                household_susceptibility *= Parameters.instance().\
                    intervention_params['social_distancing'][
                        'distancing_house_enhanced_susc']
            else:
                household_susceptibility *= Parameters.instance().\
                    intervention_params['social_distancing'][
                        'distancing_house_susc']
        return household_susceptibility

    @staticmethod
    def household_foi(infector, infectee, time: float):
        """Calculate the force of infection parameter of a household,
        for a particular infector and infectee.

        Parameters
        ----------
        infector : Person
            Infector
        infectee : Person
            Infectee
        time : float
            Current simulation time

        Returns
        -------
        float
            Force of infection parameter of household

        """
        carehome_scale_inf = 1
        if infector.care_home_resident:
            carehome_scale_inf = Parameters.instance()\
                .carehome_params["carehome_resident_household_scaling"]
        carehome_scale_susc = 1
        if infectee.care_home_resident:
            carehome_scale_susc = Parameters.instance()\
                .carehome_params["carehome_resident_household_scaling"]
        seasonality = 1.0  # Not yet implemented
<<<<<<< HEAD
        false_pos = 1 / (1 - Parameters.instance().
                         false_positive_rate)
        vacc_inf_drop = 1
        if infector.is_vaccinated:
            vacc_params = Parameters.instance()\
                .intervention_params['vaccine_params']
            if time > (infector.date_vaccinated +
                       vacc_params['time_to_efficacy']):
                vacc_inf_drop *= (1 - vacc_params['vacc_inf_drop'])

=======
        isolating = Parameters.instance().\
            intervention_params['case_isolation']['isolation_house'
                                                  '_effectiveness'] \
            if (hasattr(infector, 'isolation_start_time')) and (
                infector.isolation_start_time is not None) and (
                    infector.isolation_start_time <= time) else 1
        quarantine = Parameters.instance().\
            intervention_params['household_quarantine']['quarantine_house'
                                                        '_effectiveness'] \
            if (hasattr(infector, 'quarantine_start_time')) and (
                infector.quarantine_start_time is not None) and (
                    infector.quarantine_start_time <= time) else 1
>>>>>>> a0bfdecf
        infectiousness = (HouseholdInfection.household_inf(infector, time)
                          * seasonality
                          * pyEpiabm.core.Parameters.instance().
                          household_transmission
<<<<<<< HEAD
                          * carehome_scale_inf)

=======
                          * carehome_scale_inf
                          * isolating * quarantine)
>>>>>>> a0bfdecf
        susceptibility = (HouseholdInfection.household_susc(infector,
                                                            infectee, time)
                          * carehome_scale_susc)
        return (infectiousness * susceptibility)<|MERGE_RESOLUTION|>--- conflicted
+++ resolved
@@ -1,9 +1,8 @@
 #
 # Calculate household force of infection based on Covidsim code
 #
-
+import pyEpiabm.core
 from pyEpiabm.core import Parameters
-import pyEpiabm.core
 
 from .personal_foi import PersonalInfection
 
@@ -41,8 +40,7 @@
                         'place_closure']['closure_place_type'])) and (
                             infector.microcell.closure_start_time <= time
                         ) else 1
-        household_infectiousness = PersonalInfection.person_inf(
-            infector, time) * closure_inf
+        household_infectiousness = infector.infectiousness * closure_inf
         return household_infectiousness
 
     @staticmethod
@@ -110,18 +108,6 @@
             carehome_scale_susc = Parameters.instance()\
                 .carehome_params["carehome_resident_household_scaling"]
         seasonality = 1.0  # Not yet implemented
-<<<<<<< HEAD
-        false_pos = 1 / (1 - Parameters.instance().
-                         false_positive_rate)
-        vacc_inf_drop = 1
-        if infector.is_vaccinated:
-            vacc_params = Parameters.instance()\
-                .intervention_params['vaccine_params']
-            if time > (infector.date_vaccinated +
-                       vacc_params['time_to_efficacy']):
-                vacc_inf_drop *= (1 - vacc_params['vacc_inf_drop'])
-
-=======
         isolating = Parameters.instance().\
             intervention_params['case_isolation']['isolation_house'
                                                   '_effectiveness'] \
@@ -134,18 +120,21 @@
             if (hasattr(infector, 'quarantine_start_time')) and (
                 infector.quarantine_start_time is not None) and (
                     infector.quarantine_start_time <= time) else 1
->>>>>>> a0bfdecf
+        vacc_inf_drop = 1
+        if infector.is_vaccinated:
+            vacc_params = Parameters.instance()\
+                .intervention_params['vaccine_params']
+            if time > (infector.date_vaccinated +
+                       vacc_params['time_to_efficacy']):
+                vacc_inf_drop *= (1 - vacc_params['vacc_inf_drop'])
+
         infectiousness = (HouseholdInfection.household_inf(infector, time)
                           * seasonality
+                          * vacc_inf_drop
                           * pyEpiabm.core.Parameters.instance().
                           household_transmission
-<<<<<<< HEAD
-                          * carehome_scale_inf)
-
-=======
                           * carehome_scale_inf
                           * isolating * quarantine)
->>>>>>> a0bfdecf
         susceptibility = (HouseholdInfection.household_susc(infector,
                                                             infectee, time)
                           * carehome_scale_susc)

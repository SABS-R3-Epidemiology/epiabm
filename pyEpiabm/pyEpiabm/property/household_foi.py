#
# Calculate household force of infection based on Covidsim code
#

import pyEpiabm.core
from pyEpiabm.core import Parameters

from .personal_foi import PersonalInfection


class HouseholdInfection:
    """Class to calculate the infectiousness and susceptibility
    parameters for the force of infection parameter, within households.

    """
    @staticmethod
    def household_inf(infector, time: float):
        """Calculate the infectiousness of a person in a given
        household. Does not include interventions such as isolation,
        or whether individual is a carehome resident.

        Parameters
        ----------
        infector : Person
            Infector
        time : float
            Current simulation time

        Returns
        -------
        float
            Infectiousness parameter of household

        """
        return infector.infectiousness

    @staticmethod
    def household_susc(infector, infectee, time: float):
        """Calculate the susceptibility of one person to another in a given
        household. Does not include interventions such as isolation,
        or whether individual is a carehome resident.

        Parameters
        ----------
        infector : Person
            Infector
        infectee : Person
            Infectee
        time : float
            Current simulation time

        Returns
        -------
        float
            Susceptibility parameter of household

        """
        return PersonalInfection.person_susc(infector, infectee, time)

    @staticmethod
    def household_foi(infector, infectee, time: float):
        """Calculate the force of infection parameter of a household,
        for a particular infector and infectee. Scales infectiousness
        if a person is vaccinated.

        Parameters
        ----------
        infector : Person
            Infector
        infectee : Person
            Infectee
        time : float
            Current simulation time

        Returns
        -------
        float
            Force of infection parameter of household

        """
        carehome_scale_inf = 1
        if infector.care_home_resident:
            carehome_scale_inf = Parameters.instance()\
                .carehome_params["carehome_resident_household_scaling"]
        carehome_scale_susc = 1
        if infectee.care_home_resident:
            carehome_scale_susc = Parameters.instance()\
                .carehome_params["carehome_resident_household_scaling"]
        seasonality = 1.0  # Not yet implemented
<<<<<<< HEAD
        isolation = infector.microcell.cell.isolation_house_effectiveness \
            if infector.isolation_start_time is not None else 1
        false_pos = 1 / (1 - Parameters.instance().
                         false_positive_rate)
        vacc_inf_drop = 1
        if infector.is_vaccinated:
            vacc_params = Parameters.instance()\
                .intervention_params['vaccine_params']
            if time > (infector.date_vaccinated +
                       vacc_params['time_to_efficacy']):
                vacc_inf_drop *= (1 - vacc_params['vacc_inf_drop'])

        infectiousness = (HouseholdInfection.household_inf(infector, time)
                          * seasonality * false_pos
                          * vacc_inf_drop
=======
        infectiousness = (HouseholdInfection.household_inf(infector, time)
                          * seasonality
>>>>>>> 4cb738f2
                          * pyEpiabm.core.Parameters.instance().
                          household_transmission
                          * carehome_scale_inf)

<<<<<<< HEAD
        susceptibility = HouseholdInfection.household_susc(infector, infectee,
                                                           time)
        return (isolation * infectiousness * susceptibility)
=======
        susceptibility = (HouseholdInfection.household_susc(infector,
                                                            infectee, time)
                          * carehome_scale_susc)
        return (infectiousness * susceptibility)
>>>>>>> 4cb738f2
<|MERGE_RESOLUTION|>--- conflicted
+++ resolved
@@ -87,9 +87,6 @@
             carehome_scale_susc = Parameters.instance()\
                 .carehome_params["carehome_resident_household_scaling"]
         seasonality = 1.0  # Not yet implemented
-<<<<<<< HEAD
-        isolation = infector.microcell.cell.isolation_house_effectiveness \
-            if infector.isolation_start_time is not None else 1
         false_pos = 1 / (1 - Parameters.instance().
                          false_positive_rate)
         vacc_inf_drop = 1
@@ -103,21 +100,11 @@
         infectiousness = (HouseholdInfection.household_inf(infector, time)
                           * seasonality * false_pos
                           * vacc_inf_drop
-=======
-        infectiousness = (HouseholdInfection.household_inf(infector, time)
-                          * seasonality
->>>>>>> 4cb738f2
                           * pyEpiabm.core.Parameters.instance().
                           household_transmission
                           * carehome_scale_inf)
-
-<<<<<<< HEAD
-        susceptibility = HouseholdInfection.household_susc(infector, infectee,
-                                                           time)
-        return (isolation * infectiousness * susceptibility)
-=======
+                          
         susceptibility = (HouseholdInfection.household_susc(infector,
                                                             infectee, time)
                           * carehome_scale_susc)
-        return (infectiousness * susceptibility)
->>>>>>> 4cb738f2
+        return (infectiousness * susceptibility)
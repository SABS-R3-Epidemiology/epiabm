#
# Calculate household force of infection based on Covidsim code
#

import pyEpiabm.core
from pyEpiabm.core import Parameters

from .personal_foi import PersonalInfection


class HouseholdInfection:
    """Class to calculate the infectiousness and susceptibility
    parameters for the force of infection parameter, within households.

    """
    @staticmethod
    def household_inf(infector, time: float):
        """Calculate the infectiousness of a person in a given
        household.

        Parameters
        ----------
        infector : Person
            Infector
        time : float
            Current simulation time

        Returns
        -------
        float
            Infectiousness parameter of household

        """
        return infector.infectiousness

    @staticmethod
    def household_susc(infector, infectee, time: float):
        """Calculate the susceptibility of one person to another in a given
        household.

        Parameters
        ----------
        infector : Person
            Infector
        infectee : Person
            Infectee
        time : float
            Current simulation time

        Returns
        -------
        float
            Susceptibility parameter of household

        """
        return PersonalInfection.person_susc(infector, infectee, time)

    @staticmethod
    def household_foi(infector, infectee, time: float):
        """Calculate the force of infection parameter of a household,
        for a particular infector and infectee.

        Parameters
        ----------
        infector : Person
            Infector
        infectee : Person
            Infectee
        time : float
            Current simulation time

        Returns
        -------
        float
            Force of infection parameter of household

        """
        carehome_scale_inf = 1
        if infector.care_home_resident:
            carehome_scale_inf = Parameters.instance()\
                .carehome_params["carehome_resident_household_scaling"]
        carehome_scale_susc = 1
        if infectee.care_home_resident:
            carehome_scale_susc = Parameters.instance()\
                .carehome_params["carehome_resident_household_scaling"]
        seasonality = 1.0  # Not yet implemented
<<<<<<< HEAD
        false_pos = 1 / (1 - Parameters.instance().\
                         false_positive_rate)
=======
        false_pos = 1 / (1 - Parameters.instance()\
                         .false_positive_rate)
>>>>>>> 2d9f093f

        infectiousness = (HouseholdInfection.household_inf(infector, time)
                          * seasonality * false_pos
                          * pyEpiabm.core.Parameters.instance().
                          household_transmission
                          * carehome_scale_inf)

        susceptibility = (HouseholdInfection.household_susc(infector,
                                                            infectee, time)
                          * carehome_scale_susc)
        return (infectiousness * susceptibility)<|MERGE_RESOLUTION|>--- conflicted
+++ resolved
@@ -84,13 +84,8 @@
             carehome_scale_susc = Parameters.instance()\
                 .carehome_params["carehome_resident_household_scaling"]
         seasonality = 1.0  # Not yet implemented
-<<<<<<< HEAD
-        false_pos = 1 / (1 - Parameters.instance().\
-                         false_positive_rate)
-=======
         false_pos = 1 / (1 - Parameters.instance()\
                          .false_positive_rate)
->>>>>>> 2d9f093f
 
         infectiousness = (HouseholdInfection.household_inf(infector, time)
                           * seasonality * false_pos

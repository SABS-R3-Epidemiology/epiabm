--- conflicted
+++ resolved
@@ -42,8 +42,7 @@
     def spatial_inf(inf_cell, infector,
                     time: float):
         """Calculate the infectiousness between cells, dependent on the
-        infectious people in it. Does not include interventions such as
-        isolation, whether individual is a carehome resident.
+        infectious people in it.
 
         Parameters
         ----------
@@ -75,8 +74,7 @@
     @staticmethod
     def spatial_susc(susc_cell, infector, infectee, time: float):
         """Calculate the susceptibility of one cell towards its neighbouring
-        cells. Does not include interventions such as isolation,
-        or whether individual is a carehome resident.
+        cells.
 
         Parameters
         ----------
@@ -146,10 +144,6 @@
             Force of infection parameter of cell
 
         """
-<<<<<<< HEAD
-
-=======
->>>>>>> a0bfdecf
         carehome_scale_inf = 1
         if infector.care_home_resident:
             carehome_scale_inf = pyEpiabm.core.Parameters.instance()\
@@ -158,14 +152,6 @@
         if infectee.care_home_resident or infector.care_home_resident:
             carehome_scale_susc = pyEpiabm.core.Parameters.instance()\
                 .carehome_params["carehome_resident_spatial_scaling"]
-<<<<<<< HEAD
-        infectiousness = ((SpatialInfection.space_inf(inf_cell, infector,
-                                                      time))
-                          * carehome_scale_inf)
-        susceptibility = ((SpatialInfection.space_susc(susc_cell,
-                                                       infectee, time))
-                          * carehome_scale_susc)
-=======
 
         isolating = Parameters.instance().\
             intervention_params['case_isolation']['isolation_effectiveness']\
@@ -184,5 +170,4 @@
         susceptibility = (SpatialInfection.spatial_susc(
             susc_cell, infector, infectee, time)
             * carehome_scale_susc * quarantine)
->>>>>>> a0bfdecf
         return (infectiousness * susceptibility)
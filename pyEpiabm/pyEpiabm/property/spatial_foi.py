#
# Calculate spatial force of infection based on Covidsim code
#

import pyEpiabm.core


class SpatialInfection:
    """Class to calculate the infectiousness and susceptibility
    parameters for the force of infection parameter, between cells.

    """
    @staticmethod
    def cell_inf(inf_cell, time: float):
        """Calculate the infectiousness of one cell
        towards its neighbouring cells. Does not include interventions such
        as isolation, or whether individual is a carehome resident.

        Parameters
        ----------
        inf_cell : Cell
            Cell causing the infection
        time : float
            Current simulation time

        Returns
        -------
        int
            Average number of infection events from the cell

        """
        R_0 = pyEpiabm.core.Parameters.instance().basic_reproduction_num
        total_infectors = inf_cell.number_infectious()

        average_number_to_infect = total_infectors * R_0
        # This gives the expected number of infection events
        # caused by people within this cell.
        return average_number_to_infect

    @staticmethod
    def spatial_inf(inf_cell, infector,
                    time: float):
        """Calculate the infectiousness between cells, dependent on the
        infectious people in it. Does not include interventions such as
        isolation, whether individual is a carehome resident.

        Parameters
        ----------
        inf_cell : Cell
            Cell causing the infection
        infector : Person
            Infector
        time : float
            Current simulation time

        Returns
        -------
        float
            Infectiousness parameter of cell

        """
<<<<<<< HEAD
        space_inf_value = infector.infectiousness
        if pyEpiabm.core.Parameters.instance().use_ages:
            space_inf_value *= pyEpiabm.core.Parameters.instance().\
                age_contact[infector.age_group]
        if infector.microcell.closure_start_time is not None:
            space_inf_value *= infector.microcell.closure_spatial_params
        return space_inf_value

    @staticmethod
    def space_susc(susc_cell, infector, infectee,
                   time: float):
=======
        spatial_inf = infector.infectiousness
        if pyEpiabm.core.Parameters.instance().use_ages:
            spatial_inf *= pyEpiabm.core.Parameters.instance().\
                age_contact[infector.age_group]
        return spatial_inf

    @staticmethod
    def spatial_susc(susc_cell, infectee,
                     time: float):
>>>>>>> 9a5d59e1
        """Calculate the susceptibility of one cell towards its neighbouring
        cells. Does not include interventions such as isolation,
        or whether individual is a carehome resident.

        Parameters
        ----------
        susc_cell : Cell
            Cell receiving infections
        infector : Person
            Infector
        infectee : Person
            Infectee
        time : float
            Current simulation time

        Returns
        -------
        float
            Susceptibility parameter of cell

        """
        space_susc_value = 1.0
        if pyEpiabm.core.Parameters.instance().use_ages:
            space_susc_value = pyEpiabm.core.Parameters.instance().\
                age_contact[infectee.age_group]

        if infector.microcell.closure_start_time is not None:
            space_susc_value *= infector.microcell.closure_spatial_params
        return space_susc_value

    @staticmethod
    def spatial_foi(inf_cell, susc_cell, infector,
                    infectee, time: float):
        """Calculate the force of infection between cells, for a particular
        infector and infectee.

        Parameters
        ----------
        inf_cell : Cell
            Cell doing infecting
        susc_cell : Cell
            Cell receiving infections
        infector : Person
            Infector
        infectee : Person
            Infectee
        time : float
            Current simulation time

        Returns
        -------
        float
            Force of infection parameter of cell

        """
        isolating = inf_cell.isolation_effectiveness\
            if infector.isolation_start_time is not None else 1
<<<<<<< HEAD
        infectiousness = SpatialInfection.space_inf(inf_cell, infector,
                                                    time)
        susceptibility = SpatialInfection.space_susc(susc_cell, infector,
                                                     infectee, time)
        return (isolation * infectiousness * susceptibility)
=======
        infectiousness = (SpatialInfection.spatial_inf(inf_cell, infector,
                          time) * isolating)
        susceptibility = SpatialInfection.spatial_susc(susc_cell, infectee,
                                                       time)
        return (infectiousness * susceptibility)
>>>>>>> 9a5d59e1
<|MERGE_RESOLUTION|>--- conflicted
+++ resolved
@@ -59,29 +59,16 @@
             Infectiousness parameter of cell
 
         """
-<<<<<<< HEAD
-        space_inf_value = infector.infectiousness
-        if pyEpiabm.core.Parameters.instance().use_ages:
-            space_inf_value *= pyEpiabm.core.Parameters.instance().\
-                age_contact[infector.age_group]
-        if infector.microcell.closure_start_time is not None:
-            space_inf_value *= infector.microcell.closure_spatial_params
-        return space_inf_value
-
-    @staticmethod
-    def space_susc(susc_cell, infector, infectee,
-                   time: float):
-=======
         spatial_inf = infector.infectiousness
         if pyEpiabm.core.Parameters.instance().use_ages:
             spatial_inf *= pyEpiabm.core.Parameters.instance().\
                 age_contact[infector.age_group]
+        if infector.microcell.closure_start_time is not None:
+            spatial_inf *= infector.microcell.closure_spatial_params
         return spatial_inf
 
     @staticmethod
-    def spatial_susc(susc_cell, infectee,
-                     time: float):
->>>>>>> 9a5d59e1
+    def spatial_susc(susc_cell, infector, infectee, time: float):
         """Calculate the susceptibility of one cell towards its neighbouring
         cells. Does not include interventions such as isolation,
         or whether individual is a carehome resident.
@@ -103,14 +90,14 @@
             Susceptibility parameter of cell
 
         """
-        space_susc_value = 1.0
+        spatial_susc = 1.0
         if pyEpiabm.core.Parameters.instance().use_ages:
-            space_susc_value = pyEpiabm.core.Parameters.instance().\
+            spatial_susc = pyEpiabm.core.Parameters.instance().\
                 age_contact[infectee.age_group]
 
         if infector.microcell.closure_start_time is not None:
-            space_susc_value *= infector.microcell.closure_spatial_params
-        return space_susc_value
+            spatial_susc *= infector.microcell.closure_spatial_params
+        return spatial_susc
 
     @staticmethod
     def spatial_foi(inf_cell, susc_cell, infector,
@@ -139,16 +126,8 @@
         """
         isolating = inf_cell.isolation_effectiveness\
             if infector.isolation_start_time is not None else 1
-<<<<<<< HEAD
-        infectiousness = SpatialInfection.space_inf(inf_cell, infector,
-                                                    time)
-        susceptibility = SpatialInfection.space_susc(susc_cell, infector,
-                                                     infectee, time)
-        return (isolation * infectiousness * susceptibility)
-=======
-        infectiousness = (SpatialInfection.spatial_inf(inf_cell, infector,
-                          time) * isolating)
-        susceptibility = SpatialInfection.spatial_susc(susc_cell, infectee,
-                                                       time)
-        return (infectiousness * susceptibility)
->>>>>>> 9a5d59e1
+        infectiousness = (SpatialInfection.spatial_inf(
+            inf_cell, infector, time) * isolating)
+        susceptibility = SpatialInfection.spatial_susc(susc_cell, infector,
+                                                       infectee, time)
+        return (infectiousness * susceptibility)
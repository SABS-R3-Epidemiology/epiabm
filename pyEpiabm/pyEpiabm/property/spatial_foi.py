--- conflicted
+++ resolved
@@ -118,15 +118,7 @@
             Force of infection parameter of cell
 
         """
-<<<<<<< HEAD
-        isolation = inf_cell.isolation_effectiveness\
-            if infector.isolation_start_time is not None else 1
-        infectiousness = SpatialInfection.space_inf(inf_cell, infector,
-                                                    time)
-        susceptibility = SpatialInfection.space_susc(susc_cell, infectee,
-                                                     time)
-        return (isolation * infectiousness * susceptibility)
-=======
+
         carehome_scale_inf = 1
         if infector.care_home_resident:
             carehome_scale_inf = pyEpiabm.core.Parameters.instance()\
@@ -141,5 +133,4 @@
         susceptibility = ((SpatialInfection.space_susc(susc_cell,
                                                        infectee, time))
                           * carehome_scale_susc)
-        return (infectiousness * susceptibility)
->>>>>>> 4cb738f2
+        return (infectiousness * susceptibility)
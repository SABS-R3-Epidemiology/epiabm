--- conflicted
+++ resolved
@@ -96,14 +96,7 @@
             Force of infection parameter of place
 
         """
-<<<<<<< HEAD
-        isolation = infector.microcell.cell.isolation_effectiveness\
-            if infector.isolation_start_time is not None else 1
-        infectiousness = PlaceInfection.place_inf(place, infector, time)
-        susceptibility = PlaceInfection.place_susc(place, infector, infectee,
-                                                   time)
-        return (isolation * infectiousness * susceptibility)
-=======
+
         carehome_scale_susc = 1
         if place.place_type.value == 5 and (infectee.key_worker
                                             or infector.key_worker):
@@ -113,5 +106,4 @@
         susceptibility = (PlaceInfection.place_susc(place, infector,
                                                     infectee, time)
                           * carehome_scale_susc)
-        return (infectiousness * susceptibility)
->>>>>>> 4cb738f2
+        return (infectiousness * susceptibility)
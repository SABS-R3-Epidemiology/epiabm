#
# Calculate place force of infection based on Covidsim code
#

from pyEpiabm.core import Parameters

from .personal_foi import PersonalInfection


class PlaceInfection:
    """Class to calculate the infectiousness and susceptibility
    parameters for the force of infection parameter, within places.
    """

    @staticmethod
    def place_inf(place, infector, time: float):
        """Calculate the infectiousness of a place. Does not include
        interventions such as isolation, or whether individual is a
        carehome resident.

        Does not yet differentiate between places as we have not decided which
        places to implement, and what transmission to give them.

        Parameters
        ----------
        place : Place
            Place
        infector : Person
            Infectious person
        time : float
            Current simulation time

        Returns
        -------
        float
            Infectiousness parameter of place

        """
        params = Parameters.instance().place_params
        transmission = params["place_transmission"]
        place_idx = place.place_type.value - 1
        try:
            num_groups = params["mean_group_size"][place_idx]
        except IndexError:  # For place types not in parameters
            num_groups = 1
        # Use group-wise capacity not max_capacity once implemented
        place_inf = 0 if infector.microcell. \
            closure_start_time is not None else \
            (transmission / num_groups
                * PersonalInfection.person_inf(infector, time))
        return place_inf

    @staticmethod
    def place_susc(place, infector, infectee,
                   time: float):
        """Calculate the susceptibility of a place.
        Does not include interventions such as isolation,
        or whether individual is a carehome resident.

        Parameters
        ----------
        infector : Person
            Infector
        infectee : Person
            Infectee
        place : Place
            Place
        time : float
            Current simulation time

        Returns
        -------
        float
            Susceptibility parameter of place

        """
        return 1.0

    @staticmethod
    def place_foi(place, infector, infectee,
                  time: float):
        """Calculate the force of infection of a place, for a particular
        infector and infectee.

        Parameters
        ----------
        infector : Person
            Infector
        infectee : Person
            Infectee
        place : Place
            Place
        time : float
            Current simulation time

        Returns
        -------
        float
            Force of infection parameter of place

        """
        isolating = Parameters.instance().\
            intervention_params['case_isolation']['isolation_effectiveness']\
            if infector.isolation_start_time is not None else 1
        place_idx = place.place_type.value - 1
        quarantine = Parameters.instance().\
            intervention_params['household_quarantine'][
                'quarantine_place_effectiveness'][place_idx]\
            if infector.quarantine_start_time is not None else 1
        infectiousness = (PlaceInfection.place_inf(place, infector, time)
<<<<<<< HEAD
                          * isolating)
        if infector.microcell.distancing_start_time is not None:
            if infector.distancing_enhanced is True:
                distancing = Parameters.instance().\
                             intervention_params[
                             'social_distancing'][
                             'distancing_place_enhanced_susc']
            else:
                distancing = Parameters.instance().\
                             intervention_params[
                             'social_distancing'][
                             'distancing_place_susc']
        else:
            distancing = 1
        susceptibility = PlaceInfection.place_susc(place, infector, infectee,
                                                   time) * distancing
=======
                          * isolating * quarantine)
        susceptibility = (PlaceInfection.place_susc(place, infector, infectee,
                          time) * quarantine)
>>>>>>> ec6c50da
        return (infectiousness * susceptibility)<|MERGE_RESOLUTION|>--- conflicted
+++ resolved
@@ -108,8 +108,7 @@
                 'quarantine_place_effectiveness'][place_idx]\
             if infector.quarantine_start_time is not None else 1
         infectiousness = (PlaceInfection.place_inf(place, infector, time)
-<<<<<<< HEAD
-                          * isolating)
+                          * isolating * quarantine)
         if infector.microcell.distancing_start_time is not None:
             if infector.distancing_enhanced is True:
                 distancing = Parameters.instance().\
@@ -123,11 +122,6 @@
                              'distancing_place_susc']
         else:
             distancing = 1
-        susceptibility = PlaceInfection.place_susc(place, infector, infectee,
-                                                   time) * distancing
-=======
-                          * isolating * quarantine)
         susceptibility = (PlaceInfection.place_susc(place, infector, infectee,
-                          time) * quarantine)
->>>>>>> ec6c50da
+                          time) * quarantine * distancing)
         return (infectiousness * susceptibility)
--- conflicted
+++ resolved
@@ -115,7 +115,11 @@
             Force of infection parameter of place
 
         """
-<<<<<<< HEAD
+        carehome_scale_susc = 1
+        if place.place_type.value == 5 and (infectee.key_worker
+                                            or infector.key_worker):
+            carehome_scale_susc = Parameters.instance()\
+                .carehome_params["carehome_worker_group_scaling"]
         isolating = Parameters.instance().\
             intervention_params['case_isolation']['isolation_effectiveness']\
             if (hasattr(infector, 'isolation_start_time')) and (
@@ -129,16 +133,5 @@
         infectiousness = (PlaceInfection.place_inf(place, infector, time)
                           * isolating * quarantine)
         susceptibility = (PlaceInfection.place_susc(place, infector, infectee,
-                          time) * quarantine)
-=======
-        carehome_scale_susc = 1
-        if place.place_type.value == 5 and (infectee.key_worker
-                                            or infector.key_worker):
-            carehome_scale_susc = Parameters.instance()\
-                .carehome_params["carehome_worker_group_scaling"]
-        infectiousness = PlaceInfection.place_inf(place, infector, time)
-        susceptibility = (PlaceInfection.place_susc(place, infector,
-                                                    infectee, time)
-                          * carehome_scale_susc)
->>>>>>> 4cb738f2
+                          time) * carehome_scale_susc * quarantine)
         return (infectiousness * susceptibility)
--- conflicted
+++ resolved
@@ -118,21 +118,12 @@
             Force of infection parameter of place
 
         """
-<<<<<<< HEAD
 
-=======
->>>>>>> a0bfdecf
         carehome_scale_susc = 1
         if place.place_type.value == 5 and (infectee.key_worker
                                             or infector.key_worker):
             carehome_scale_susc = Parameters.instance()\
                 .carehome_params["carehome_worker_group_scaling"]
-<<<<<<< HEAD
-        infectiousness = PlaceInfection.place_inf(place, infector, time)
-        susceptibility = (PlaceInfection.place_susc(place, infector,
-                                                    infectee, time)
-                          * carehome_scale_susc)
-=======
         isolating = Parameters.instance().\
             intervention_params['case_isolation']['isolation_effectiveness']\
             if (hasattr(infector, 'isolation_start_time')) and (
@@ -149,5 +140,4 @@
                           * isolating * quarantine)
         susceptibility = (PlaceInfection.place_susc(place, infector, infectee,
                           time) * carehome_scale_susc * quarantine)
->>>>>>> a0bfdecf
         return (infectiousness * susceptibility)
--- conflicted
+++ resolved
@@ -22,11 +22,7 @@
 
     def test_bind(self):
         self.test_sweep = pe.QueueSweep()
-<<<<<<< HEAD
-        self.test_sweep.bind_population(self.pop)
-=======
         self.test_sweep.bind_population(self.test_population)
->>>>>>> e87b906b
         self.assertEqual(self.test_sweep._population.cells[0]
                          .persons[0].infection_status,
                          pe.InfectionStatus.InfectMild)

--- conflicted
+++ resolved
@@ -59,13 +59,8 @@
     def test_set_loc(self):
         cell = pe.Cell()
         self.assertEqual(cell.location, (0, 0))
-<<<<<<< HEAD
-        cell.set_location((3.0, 3.0))
-        self.assertEqual(cell.location, (3.0, 3.0))
-=======
         cell.set_location((3.0, 2.0))
         self.assertEqual(cell.location, (3.0, 2.0))
->>>>>>> ff3acd1e
 
 
 if __name__ == '__main__':

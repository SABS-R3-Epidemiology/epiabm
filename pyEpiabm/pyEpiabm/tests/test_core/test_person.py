--- conflicted
+++ resolved
@@ -51,13 +51,9 @@
                               self.cell, self.microcell)
         self.person.add_place(test_place)
         self.assertTrue(len(self.person.places) > 0)
-<<<<<<< HEAD
         test_cell = pe.Cell
         test_place_2 = pe.Place((1.0, 1.0), pe.property.PlaceType.Workplace,
-=======
-        test_cell = pe.Cell()
-        test_place_2 = pe.Place((1.0, 1.0), pe.property.PlaceType.Hotel,
->>>>>>> 5aac54c1
+
                                 test_cell, pe.Microcell(test_cell))
         self.assertRaises(AttributeError, self.person.add_place, test_place_2)
 

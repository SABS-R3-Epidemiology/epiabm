--- conflicted
+++ resolved
@@ -14,39 +14,28 @@
         """Sets up a population we can use throughout the test.
         2 people are located in one microcell.
         """
-<<<<<<< HEAD
-
         # Create population that will be used to test all
         #  methods except update status
-        cls.test_population1 = pe.Population()
-        cls.test_population1.add_cells(1)
-        cls.test_population1.cells[0].add_microcells(1)
-        cls.test_population1.cells[0].microcells[0].add_people(3)
-        cls.person1 = cls.test_population1.cells[0].microcells[0].persons[0]
-        cls.person2 = cls.test_population1.cells[0].microcells[0].persons[1]
-        cls.person3 = cls.test_population1.cells[0].microcells[0].persons[2]
-
-        # Create a population with people of all infection statuses to
-        # test update status method
-        cls.test_population2 = pe.Population()
-        cls.test_population2.add_cells(1)
-        cls.test_population2.cells[0].add_microcells(1)
-        cls.test_population2.cells[0].microcells[0].\
-            add_people(len(InfectionStatus))
-        cls.people = []
-        for i in range(len(InfectionStatus)):
-            person = cls.test_population2.cells[0].microcells[0].persons[i]
-            person.update_status(InfectionStatus(i + 1))
-            cls.people.append(person)
-=======
-        self.test_population = pe.Population()
+         self.test_population = pe.Population()
         self.test_population.add_cells(1)
         self.test_population.cells[0].add_microcells(1)
         self.test_population.cells[0].microcells[0].add_people(3)
         self.person1 = self.test_population.cells[0].microcells[0].persons[0]
         self.person2 = self.test_population.cells[0].microcells[0].persons[1]
         self.person3 = self.test_population.cells[0].microcells[0].persons[2]
->>>>>>> 48a8a317
+
+        # Create a population with people of all infection statuses to
+        # test update status method
+        self.test_population2 = pe.Population()
+        self.test_population2.add_cells(1)
+        self.test_population2.cells[0].add_microcells(1)
+        self.test_population2.cells[0].microcells[0].\
+            add_people(len(InfectionStatus))
+        self.people = []
+        for i in range(len(InfectionStatus)):
+            person = self.test_population2.cells[0].microcells[0].persons[i]
+            person.update_status(InfectionStatus(i + 1))
+            self.people.append(person)
 
     def test_construct(self):
         """Tests that the host progression sweep initialises correctly.

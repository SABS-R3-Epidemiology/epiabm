--- conflicted
+++ resolved
@@ -1,10 +1,6 @@
 import unittest
 import pyEpiabm as pe
-<<<<<<< HEAD
-from unittest.mock import patch, mock_open
-=======
 from unittest.mock import patch, mock_open, call
->>>>>>> 96b62d0e
 
 
 class TestCsvWriter(unittest.TestCase):  # should it be Test_CsvWriter?
@@ -17,15 +13,6 @@
             mock_content = ['1', '2', '3']
             m = pe._CsvWriter('mock_filename', mock_content)
             del(m)
-<<<<<<< HEAD
-        # m.mock_calls
-        # m.assert_called_once_with('mock_filename', mock_content)
-        # m().write.assert_called_once_with(mock_content)
-        print(mo().write.assert_called_once_with('1,2,3\r\n'))
-        # content = mock_file.read()
-        # print(content.__dict__)
-        # self.assertEqual(content, '1, 2, 3')
-=======
         mo.assert_called_once_with('mock_filename', 'w')
         mo().write.assert_called_once_with('1,2,3\r\n')
 
@@ -39,7 +26,6 @@
             m.write(new_content)
         # Test to add a row
         mo().write.assert_has_calls([call('1,2,3\r\n'), call('a,b,c\r\n')])
->>>>>>> 96b62d0e
 
 
 if __name__ == '__main__':

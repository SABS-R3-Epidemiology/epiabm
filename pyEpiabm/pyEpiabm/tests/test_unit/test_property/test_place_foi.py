--- conflicted
+++ resolved
@@ -53,8 +53,6 @@
         self.assertTrue(result > 0)
         self.assertIsInstance(result, float)
 
-<<<<<<< HEAD
-=======
     def test_place_case_isolation(self):
         # Not isolating (isolation_start_time = None)
         result = PlaceInfection.place_foi(self.place, self.infector,
@@ -125,7 +123,6 @@
         self.assertEqual(result*distancing_place_enhanced_susc[place_idx],
                          result_distancing_enhanced)
 
->>>>>>> a0bfdecf
     @patch('pyEpiabm.property.PlaceInfection.place_susc')
     @patch('pyEpiabm.property.PlaceInfection.place_inf')
     @patch('pyEpiabm.core.Parameters.instance')

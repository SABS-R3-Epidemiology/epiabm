--- conflicted
+++ resolved
@@ -34,17 +34,6 @@
         self.assertIsInstance(result, float)
 
     def test_house_susc(self):
-<<<<<<< HEAD
-        result = HouseholdInfection.household_susc(
-            self.infector, self.infectee, self.time)
-        self.assertTrue(result > 0)
-        self.assertIsInstance(result, float)
-
-    def test_house_inf_force(self):
-        result = HouseholdInfection.household_foi(
-            self.infector, self.infectee, self.time)
-        self.assertTrue(result > 0)
-=======
         result = HouseholdInfection.household_susc(self.infector,
                                                    self.infectee,
                                                    self.time)
@@ -52,11 +41,9 @@
         self.assertIsInstance(result, float)
 
     def test_house_inf_force(self):
-        result = HouseholdInfection.household_foi(self.infector,
-                                                  self.infectee,
-                                                  self.time)
+        result = HouseholdInfection.household_foi(
+            self.infector, self.infectee, self.time)
         self.assertEqual(result, 0.1)
->>>>>>> 7b478447
         self.assertIsInstance(result, float)
 
     def test_house_case_isolation(self):

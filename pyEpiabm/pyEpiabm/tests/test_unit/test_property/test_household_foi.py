import unittest
from unittest.mock import patch

import pyEpiabm as pe
from pyEpiabm.property import HouseholdInfection, PlaceType
from pyEpiabm.tests.test_unit.parameter_config_tests import TestPyEpiabm


class TestHouseholdInfection(TestPyEpiabm):
    """Test the 'HouseholdInfection' class, which contains the
    infectiousness and susceptibility calculations that
    determine whether infection events occur within households.
    Each function should return a number greater than 0.
    """
    @classmethod
    def setUpClass(cls) -> None:
        """Intialise a population with one infector and one
        infectee, both in the same place and household.
        """
        super(TestHouseholdInfection, cls).setUpClass()  # Sets up parameters
        cls.time = 1
        cls._population = pe.Population()
        cls._population.add_cells(1)
        cls._population.cells[0].add_microcells(1)
        cls._population.cells[0].microcells[0].add_people(2)
        for person in cls._population.cells[0].microcells[0].persons:
            person.infectiousness = 1.0
        cls.infector = cls._population.cells[0].microcells[0].persons[0]
        cls.infectee = cls._population.cells[0].microcells[0].persons[1]

    def test_house_inf(self):
        result = HouseholdInfection.household_inf(self.infector, self.time)
        self.assertTrue(result > 0)
        self.assertIsInstance(result, float)

    def test_house_susc(self):
        result = HouseholdInfection.household_susc(
            self.infector, self.infectee, self.time)
        self.assertTrue(result > 0)
        self.assertIsInstance(result, float)

    def test_house_inf_force(self):
        result = HouseholdInfection.household_foi(
            self.infector, self.infectee, self.time)
        self.assertTrue(result > 0)
        self.assertIsInstance(result, float)

<<<<<<< HEAD
    def test_house_case_isolation(self):
        # Not isolating (isolation_start_time = None)
        result = HouseholdInfection.household_foi(
            self.infector, self.infectee, self.time)

        # Case isolate
        isolation_house_effectiveness = \
            pe.Parameters.instance().intervention_params[
                'case_isolation']['isolation_house_effectiveness']
        self.infector.isolation_start_time = 1
        result_isolating = HouseholdInfection.household_foi(self.infector,
                                                            self.infectee,
                                                            self.time)
        self.assertEqual(result*isolation_house_effectiveness,
                         result_isolating)

    def test_house_place_closure(self):
        # Update place type, no place closure (closure_start_time = None)
        self.infector.place_types.append(PlaceType.PrimarySchool)
        result = HouseholdInfection.household_inf(
            self.infector, self.time)

        # Place closure
        closure_household_infectiousness = \
            pe.Parameters.instance().intervention_params[
                'place_closure']['closure_household_infectiousness']
        self.infector.microcell.closure_start_time = 1
        result_closure = HouseholdInfection.household_inf(
            self.infector, self.time)
        self.assertEqual(result*closure_household_infectiousness,
                         result_closure)

    def test_house_household_quarantine(self):
        # Not in quarantine (quarantine_start_time = None)
        result = HouseholdInfection.household_foi(
            self.infector, self.infectee, self.time)

        # Household quarantine
        quarantine_house_effectiveness = \
            pe.Parameters.instance().intervention_params[
                'household_quarantine']['quarantine_house_effectiveness']
        self.infector.quarantine_start_time = 1
        result_isolating = HouseholdInfection.household_foi(self.infector,
                                                            self.infectee,
                                                            self.time)
        self.assertEqual(result*quarantine_house_effectiveness,
                         result_isolating)

    def test_house_social_distancing(self):
        # Not in social distancing (distancing_start_time = None)
        result = HouseholdInfection.household_susc(
            self.infector, self.infectee, self.time)

        # Normal social distancing
        self.infector.microcell.distancing_start_time = 1
        self.infector.distancing_enhanced = False
        distancing_house_susc = pe.Parameters.instance().\
            intervention_params['social_distancing'][
                'distancing_house_susc']
        result_distancing = HouseholdInfection.household_susc(
            self.infector, self.infectee, self.time)
        self.assertEqual(result*distancing_house_susc,
                         result_distancing)

        # Enhanced social distancing
        self.infector.distancing_enhanced = True
        distancing_house_enhanced_susc = pe.Parameters.instance().\
            intervention_params['social_distancing'][
                'distancing_house_enhanced_susc']
        result_distancing_enhanced = HouseholdInfection.household_susc(
            self.infector, self.infectee, self.time)
        self.assertEqual(result*distancing_house_enhanced_susc,
                         result_distancing_enhanced)
=======
    @patch('pyEpiabm.property.HouseholdInfection.household_susc')
    @patch('pyEpiabm.property.HouseholdInfection.household_inf')
    @patch('pyEpiabm.core.Parameters.instance')
    def test_carehome_scaling(self, mock_params, mock_inf, mock_susc):
        mock_inf.return_value = 1
        mock_susc.return_value = 1
        mock_params.return_value.carehome_params\
            = {'carehome_resident_household_scaling': 2}
        mock_params.return_value.household_transmission = 1
        mock_params.return_value.false_positive_rate = 0
        self.infector.care_home_resident = True
        self.infectee.care_home_resident = False
        result = HouseholdInfection.household_foi(self.infector,
                                                  self.infectee,
                                                  self.time)
        self.assertEqual(result, 2)

        self.infector.care_home_resident = False
        self.infectee.care_home_resident = True
        result = HouseholdInfection.household_foi(self.infector,
                                                  self.infectee,
                                                  self.time)
        self.assertEqual(result, 2)

        self.infector.care_home_resident = True
        self.infectee.care_home_resident = True
        result = HouseholdInfection.household_foi(self.infector,
                                                  self.infectee,
                                                  self.time)
        self.assertEqual(result, 4)

        self.assertEqual(mock_inf.call_count, 3)
        self.assertEqual(mock_susc.call_count, 3)
>>>>>>> 4cb738f2


if __name__ == '__main__':
    unittest.main()<|MERGE_RESOLUTION|>--- conflicted
+++ resolved
@@ -45,7 +45,6 @@
         self.assertTrue(result > 0)
         self.assertIsInstance(result, float)
 
-<<<<<<< HEAD
     def test_house_case_isolation(self):
         # Not isolating (isolation_start_time = None)
         result = HouseholdInfection.household_foi(
@@ -119,7 +118,7 @@
             self.infector, self.infectee, self.time)
         self.assertEqual(result*distancing_house_enhanced_susc,
                          result_distancing_enhanced)
-=======
+
     @patch('pyEpiabm.property.HouseholdInfection.household_susc')
     @patch('pyEpiabm.property.HouseholdInfection.household_inf')
     @patch('pyEpiabm.core.Parameters.instance')
@@ -153,7 +152,6 @@
 
         self.assertEqual(mock_inf.call_count, 3)
         self.assertEqual(mock_susc.call_count, 3)
->>>>>>> 4cb738f2
 
 
 if __name__ == '__main__':

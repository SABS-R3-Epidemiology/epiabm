--- conflicted
+++ resolved
@@ -23,10 +23,11 @@
         self._population.add_cells(1)
         self._population.cells[0].add_microcells(1)
         self._population.cells[0].microcells[0].add_people(2)
-        for person in self._population.cells[0].microcells[0].persons:
-            person.infectiousness = 1.0
+        # for person in self._population.cells[0].microcells[0].persons:
+        #     person.infectiousness = 1.0
         self.infector = self._population.cells[0].microcells[0].persons[0]
         self.infectee = self._population.cells[0].microcells[0].persons[1]
+        self.infector.infectiousness = 1.0
 
     def test_house_inf(self):
         result = HouseholdInfection.household_inf(self.infector, self.time)
@@ -41,10 +42,28 @@
         self.assertIsInstance(result, float)
 
     def test_house_inf_force(self):
-        result = HouseholdInfection.household_foi(
-            self.infector, self.infectee, self.time)
+        result = HouseholdInfection.household_foi(self.infector,
+                                                  self.infectee,
+                                                  self.time)
+
         self.assertEqual(result, 0.1)
+        # expected value based on infectiousness(1) * susceptibiliy (1)
+        # * household transmission (0.1)
         self.assertIsInstance(result, float)
+
+    def test_vaccine_inf_drop(self):
+        self.infectee.is_vaccinated = True
+        self.infector.is_vaccinated = True
+        self.infectee.date_vaccinated = 0
+        self.infector.date_vaccinated = 0
+
+        result = HouseholdInfection.household_foi(self.infector,
+                                                  self.infectee,
+                                                  self.time)
+
+        self.assertEqual(result, 0.05)
+        # expected value based on infectiousness(1) * susceptibiliy (1) *
+        # vaccine infectiouness drop (0.5) * household transmission (0.1)
 
     def test_house_case_isolation(self):
         # Not isolating (isolation_start_time = None)
@@ -130,48 +149,6 @@
             = {'carehome_resident_household_scaling': 2}
         mock_params.return_value.household_transmission = 1
         mock_params.return_value.false_positive_rate = 0
-        self.infector.care_home_resident = True
-        self.infectee.care_home_resident = False
-        result = HouseholdInfection.household_foi(self.infector,
-                                                  self.infectee,
-                                                  self.time)
-<<<<<<< HEAD
-
-        self.assertEqual(result, 0.05)
-        # expected value based on infectiousness(1) * susceptibiliy (1) *
-        # vaccine infectiouness drop (0.5) * household transmission (0.1)
-        self.assertIsInstance(result, float)
-=======
-        self.assertEqual(result, 2)
-
-        self.infector.care_home_resident = False
-        self.infectee.care_home_resident = True
-        result = HouseholdInfection.household_foi(self.infector,
-                                                  self.infectee,
-                                                  self.time)
-        self.assertEqual(result, 2)
-
-        self.infector.care_home_resident = True
-        self.infectee.care_home_resident = True
-        result = HouseholdInfection.household_foi(self.infector,
-                                                  self.infectee,
-                                                  self.time)
-        self.assertEqual(result, 4)
-
-        self.assertEqual(mock_inf.call_count, 3)
-        self.assertEqual(mock_susc.call_count, 3)
->>>>>>> a0bfdecf
-
-    @patch('pyEpiabm.property.HouseholdInfection.household_susc')
-    @patch('pyEpiabm.property.HouseholdInfection.household_inf')
-    @patch('pyEpiabm.core.Parameters.instance')
-    def test_carehome_scaling(self, mock_params, mock_inf, mock_susc):
-        mock_inf.return_value = 1
-        mock_susc.return_value = 1
-        mock_params.return_value.carehome_params\
-            = {'carehome_resident_household_scaling': 2}
-        mock_params.return_value.household_transmission = 1
-        mock_params.return_value.false_positive_rate = 0
         mock_params.return_value.intervention_params\
             = {"vaccine_params": {'vacc_inf_drop': 0,
                                   'time_to_efficacy': 0}}

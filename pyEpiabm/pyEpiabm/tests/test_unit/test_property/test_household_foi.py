import unittest

import pyEpiabm as pe
from pyEpiabm.property import HouseholdInfection
from pyEpiabm.tests.test_unit.parameter_config_tests import TestPyEpiabm


class TestHouseholdInfection(TestPyEpiabm):
    """Test the 'HouseholdInfection' class, which contains the
    infectiousness and susceptibility calculations that
    determine whether infection events occur within households.
    Each function should return a number greater than 0.
    """
    @classmethod
    def setUpClass(cls) -> None:
        """Intialise a population with one infector and one
        infectee, both in the same place and household.
        """
        super(TestHouseholdInfection, cls).setUpClass()  # Sets up parameters
        cls.time = 1
        cls._population = pe.Population()
        cls._population.add_cells(1)
        cls._population.cells[0].add_microcells(1)
        cls._population.cells[0].microcells[0].add_people(2)
        for person in cls._population.cells[0].microcells[0].persons:
            person.infectiousness = 1.0
        cls.infector = cls._population.cells[0].microcells[0].persons[0]
        cls.infectee = cls._population.cells[0].microcells[0].persons[1]

    def test_house_inf(self):
        result = HouseholdInfection.household_inf(self.infector, self.time)
        self.assertTrue(result > 0)
        self.assertIsInstance(result, float)

    def test_house_susc(self):
        result = HouseholdInfection.household_susc(
            self.infector, self.infectee, self.time)
        self.assertTrue(result > 0)
        self.assertIsInstance(result, float)

    def test_house_inf_force(self):
        result = HouseholdInfection.household_foi(
            self.infector, self.infectee, self.time)
        self.assertTrue(result > 0)
        self.assertIsInstance(result, float)

    def test_house_case_isolation(self):
        # Not isolating (isolation_start_time = None)
        result = HouseholdInfection.household_foi(
            self.infector, self.infectee, self.time)

        # Case isolate
        isolation_house_effectiveness = \
            pe.Parameters.instance().intervention_params[
                'case_isolation']['isolation_house_effectiveness']
        self.infector.isolation_start_time = 1
        result_isolating = HouseholdInfection.household_foi(self.infector,
                                                            self.infectee,
                                                            self.time)
        self.assertEqual(result*isolation_house_effectiveness,
                         result_isolating)

    def test_house_place_closure(self):
        # No place closure (closure_start_time = None)
        result = HouseholdInfection.household_inf(
            self.infector, self.time)

        # Place closure
        closure_household_infectiousness = \
            pe.Parameters.instance().intervention_params[
                'place_closure']['closure_household_infectiousness']
        self.infector.microcell.closure_start_time = 1
        result_closure = HouseholdInfection.household_inf(
            self.infector, self.time)
        self.assertEqual(result*closure_household_infectiousness,
                         result_closure)

<<<<<<< HEAD
    def test_house_social_distancing(self):
        result = HouseholdInfection.household_foi(
            self.infector, self.infectee, self.time)
        # Normal social distancing
        self.infector.microcell.distancing_start_time = 1
        self.infector.distancing_enhanced = False
        distancing_house_susc = pe.Parameters.instance().\
            intervention_params['social_distancing'][
                'distancing_house_susc']
        result_distancing = HouseholdInfection.household_foi(
            self.infector, self.infectee, self.time)
        self.assertEqual(result*distancing_house_susc,
                         result_distancing)
        # Enhanced social distancing
        self.infector.distancing_enhanced = True
        distancing_house_enhanced_susc = pe.Parameters.instance().\
            intervention_params['social_distancing'][
                'distancing_house_enhanced_susc']
        result_distancing_enhanced = HouseholdInfection.household_foi(
            self.infector, self.infectee, self.time)
        self.assertEqual(result*distancing_house_enhanced_susc,
                         result_distancing_enhanced)
=======
    def test_house_household_quarantine(self):
        # Not in quarantine (quarantine_start_time = None)
        result = HouseholdInfection.household_foi(
            self.infector, self.infectee, self.time)

        # Household quarantine
        quarantine_house_effectiveness = \
            pe.Parameters.instance().intervention_params[
                'household_quarantine']['quarantine_house_effectiveness']
        self.infector.quarantine_start_time = 1
        result_isolating = HouseholdInfection.household_foi(self.infector,
                                                            self.infectee,
                                                            self.time)
        self.assertEqual(result*quarantine_house_effectiveness,
                         result_isolating)
>>>>>>> ec6c50da


if __name__ == '__main__':
    unittest.main()<|MERGE_RESOLUTION|>--- conflicted
+++ resolved
@@ -75,30 +75,6 @@
         self.assertEqual(result*closure_household_infectiousness,
                          result_closure)
 
-<<<<<<< HEAD
-    def test_house_social_distancing(self):
-        result = HouseholdInfection.household_foi(
-            self.infector, self.infectee, self.time)
-        # Normal social distancing
-        self.infector.microcell.distancing_start_time = 1
-        self.infector.distancing_enhanced = False
-        distancing_house_susc = pe.Parameters.instance().\
-            intervention_params['social_distancing'][
-                'distancing_house_susc']
-        result_distancing = HouseholdInfection.household_foi(
-            self.infector, self.infectee, self.time)
-        self.assertEqual(result*distancing_house_susc,
-                         result_distancing)
-        # Enhanced social distancing
-        self.infector.distancing_enhanced = True
-        distancing_house_enhanced_susc = pe.Parameters.instance().\
-            intervention_params['social_distancing'][
-                'distancing_house_enhanced_susc']
-        result_distancing_enhanced = HouseholdInfection.household_foi(
-            self.infector, self.infectee, self.time)
-        self.assertEqual(result*distancing_house_enhanced_susc,
-                         result_distancing_enhanced)
-=======
     def test_house_household_quarantine(self):
         # Not in quarantine (quarantine_start_time = None)
         result = HouseholdInfection.household_foi(
@@ -114,7 +90,32 @@
                                                             self.time)
         self.assertEqual(result*quarantine_house_effectiveness,
                          result_isolating)
->>>>>>> ec6c50da
+
+    def test_house_social_distancing(self):
+        # Not in social distancing (distancing_start_time = None)
+        result = HouseholdInfection.household_foi(
+            self.infector, self.infectee, self.time)
+
+        # Normal social distancing
+        self.infector.microcell.distancing_start_time = 1
+        self.infector.distancing_enhanced = False
+        distancing_house_susc = pe.Parameters.instance().\
+            intervention_params['social_distancing'][
+                'distancing_house_susc']
+        result_distancing = HouseholdInfection.household_foi(
+            self.infector, self.infectee, self.time)
+        self.assertEqual(result*distancing_house_susc,
+                         result_distancing)
+
+        # Enhanced social distancing
+        self.infector.distancing_enhanced = True
+        distancing_house_enhanced_susc = pe.Parameters.instance().\
+            intervention_params['social_distancing'][
+                'distancing_house_enhanced_susc']
+        result_distancing_enhanced = HouseholdInfection.household_foi(
+            self.infector, self.infectee, self.time)
+        self.assertEqual(result*distancing_house_enhanced_susc,
+                         result_distancing_enhanced)
 
 
 if __name__ == '__main__':

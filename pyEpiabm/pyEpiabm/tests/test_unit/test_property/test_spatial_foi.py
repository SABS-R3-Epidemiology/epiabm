import unittest
from unittest.mock import patch

import pyEpiabm as pe
from pyEpiabm.property import InfectionStatus, SpatialInfection
from pyEpiabm.tests.test_unit.parameter_config_tests import TestPyEpiabm


class TestSpatialInfection(TestPyEpiabm):
    """Test the 'PlaceInfection' class, which contains the
    infectiousness and susceptibility calculations that
    determine whether infection events occur within places.
    Each function should return a number greater than 0.
    """

    def setUp(self) -> None:
        """Intialise a population with one infector and one
        infectee, both in the same place and household.
        """
        super(TestSpatialInfection, self).setUpClass()  # Sets up parameters
        self._population = pe.Population()
        self._population.add_cells(1)
        self._population.cells[0].add_microcells(1)
        self._population.cells[0].microcells[0].add_people(2)
        for person in self._population.cells[0].microcells[0].persons:
            person.update_status(InfectionStatus(7))
        self.cell = self._population.cells[0]
        self.infector = self.cell.microcells[0].persons[0]
        self.infectee = self.cell.microcells[0].persons[1]
        self.infector.infectiousness = 1.0
        self.time = 1.0
        pe.Parameters.instance().basic_reproduction_num = 2.8

    def test_spatial_susc(self):
        result = SpatialInfection.spatial_susc(
            self.cell, self.infector, self.infectee, self.time)
        self.assertTrue(result > 0)
        self.assertIsInstance(result, float)

    @patch('pyEpiabm.core.Parameters.instance')
    def test_spatial_susc_no_age(self, mock_params):
        mock_params.return_value.use_ages = False
        result = SpatialInfection.spatial_susc(
            self.cell, self.infector, self.infectee, self.time)
        self.assertIsInstance(result, float)
        self.assertEqual(result, 1.0)

    def test_spatial_inf(self):
        result = SpatialInfection.spatial_inf(
            self.cell, self.infector, self.time)
        self.assertTrue(result > 0)
        self.assertIsInstance(result, float)

    @patch('pyEpiabm.core.Parameters.instance')
    def test_spatial_inf_no_age(self, mock_params):
        mock_params.return_value.use_ages = False
        result = SpatialInfection.spatial_inf(
            self.cell, self.infector, self.time)
        self.assertIsInstance(result, float)
        self.assertEqual(result, self.infector.infectiousness)

    def test_spatial_foi(self):
        result = SpatialInfection.spatial_foi(
            self.cell, self.cell,
            self.infector, self.infectee, self.time)
        self.assertTrue(result > 0)
        self.assertIsInstance(result, float)

    def test_cell_inf(self):
        self.infector.update_status(InfectionStatus.InfectMild)
        result = SpatialInfection.cell_inf(self.cell,
                                           self.time)
        self.assertIsInstance(result, float)
        self.assertTrue(result >= 0)

    def test_spatial_case_isolation(self):
        # Not isolating (isolation_start_time = None)
        result = SpatialInfection.spatial_foi(
            self.cell, self.cell,
            self.infector, self.infectee, self.time)

        # Case isolate
        isolation_effectiveness = \
            pe.Parameters.instance().intervention_params['case_isolation'][
                'isolation_effectiveness']
        self.infector.isolation_start_time = 1
        result_isolating = SpatialInfection.spatial_foi(
            self.cell, self.cell,
            self.infector, self.infectee, self.time)
        self.assertEqual(result*isolation_effectiveness,
                         result_isolating)

    def test_spatial_place_closure(self):
        result_susc = SpatialInfection.spatial_susc(
            self.cell, self.infector, self.infectee, self.time)
        result_inf = SpatialInfection.spatial_inf(
            self.cell, self.infector, self.time)

        # Update start time
        closure_spatial_params = \
            pe.Parameters.instance().intervention_params[
                'place_closure']['closure_spatial_params']
        self.infector.microcell.closure_start_time = 1

        # Place closure susceptibility
        result_closure_susc = SpatialInfection.spatial_susc(
            self.cell, self.infector, self.infectee, self.time)
        self.assertEqual(result_susc*closure_spatial_params,
                         result_closure_susc)

        # Place closure infectiousness
        result_closure_inf = SpatialInfection.spatial_inf(
            self.cell, self.infector, self.time)
        self.assertEqual(result_inf*closure_spatial_params,
                         result_closure_inf)

<<<<<<< HEAD
    def test_spatial_social_distancing(self):
        result = SpatialInfection.spatial_foi(
            self.cell, self.cell,
            self.infector, self.infectee, self.time)
        # Normal social distancing
        self.infector.microcell.distancing_start_time = 1
        self.infector.distancing_enhanced = False
        distancing_spatial_susc = pe.Parameters.instance().\
            intervention_params['social_distancing'][
                'distancing_spatial_susc']
        result_distancing = SpatialInfection.spatial_foi(
            self.cell, self.cell,
            self.infector, self.infectee, self.time)
        self.assertEqual(result*distancing_spatial_susc,
                         result_distancing)
        # Enhanced social distancing
        self.infector.distancing_enhanced = True
        distancing_spatial_enhanced_susc = pe.Parameters.instance().\
            intervention_params['social_distancing'][
                'distancing_spatial_enhanced_susc']
        result_distancing_enhanced = SpatialInfection.spatial_foi(
            self.cell, self.cell,
            self.infector, self.infectee, self.time)
        self.assertEqual(result*distancing_spatial_enhanced_susc,
                         result_distancing_enhanced)
=======
    def test_spatial_household_quarantine(self):
        # Not in quarantine (quarantine_start_time = None)
        result = SpatialInfection.spatial_foi(
            self._population.cells[0], self._population.cells[0],
            self.infector, self.infectee, self.time)

        quarantine_spatial_effectiveness = \
            pe.Parameters.instance().intervention_params[
                'household_quarantine']['quarantine_spatial_effectiveness']
        self.infector.quarantine_start_time = 1
        result_isolating = SpatialInfection.spatial_foi(
            self._population.cells[0], self._population.cells[0],
            self.infector, self.infectee, self.time)
        # foi scaled twice: infectiousness and susceptibility
        self.assertEqual(result*quarantine_spatial_effectiveness
                         * quarantine_spatial_effectiveness,
                         result_isolating)
>>>>>>> ec6c50da


if __name__ == '__main__':
    unittest.main()<|MERGE_RESOLUTION|>--- conflicted
+++ resolved
@@ -91,6 +91,7 @@
                          result_isolating)
 
     def test_spatial_place_closure(self):
+        # Not place closure (closure_start_time = None)
         result_susc = SpatialInfection.spatial_susc(
             self.cell, self.infector, self.infectee, self.time)
         result_inf = SpatialInfection.spatial_inf(
@@ -114,11 +115,30 @@
         self.assertEqual(result_inf*closure_spatial_params,
                          result_closure_inf)
 
-<<<<<<< HEAD
-    def test_spatial_social_distancing(self):
+    def test_spatial_household_quarantine(self):
+        # Not in quarantine (quarantine_start_time = None)
         result = SpatialInfection.spatial_foi(
             self.cell, self.cell,
             self.infector, self.infectee, self.time)
+
+        quarantine_spatial_effectiveness = \
+            pe.Parameters.instance().intervention_params[
+                'household_quarantine']['quarantine_spatial_effectiveness']
+        self.infector.quarantine_start_time = 1
+        result_isolating = SpatialInfection.spatial_foi(
+            self.cell, self.cell,
+            self.infector, self.infectee, self.time)
+        # foi scaled twice: infectiousness and susceptibility
+        self.assertEqual(result*quarantine_spatial_effectiveness
+                         * quarantine_spatial_effectiveness,
+                         result_isolating)
+
+    def test_spatial_social_distancing(self):
+        # Not in social distancing (distancing_start_time = None)
+        result = SpatialInfection.spatial_foi(
+            self.cell, self.cell,
+            self.infector, self.infectee, self.time)
+
         # Normal social distancing
         self.infector.microcell.distancing_start_time = 1
         self.infector.distancing_enhanced = False
@@ -130,6 +150,7 @@
             self.infector, self.infectee, self.time)
         self.assertEqual(result*distancing_spatial_susc,
                          result_distancing)
+
         # Enhanced social distancing
         self.infector.distancing_enhanced = True
         distancing_spatial_enhanced_susc = pe.Parameters.instance().\
@@ -140,25 +161,6 @@
             self.infector, self.infectee, self.time)
         self.assertEqual(result*distancing_spatial_enhanced_susc,
                          result_distancing_enhanced)
-=======
-    def test_spatial_household_quarantine(self):
-        # Not in quarantine (quarantine_start_time = None)
-        result = SpatialInfection.spatial_foi(
-            self._population.cells[0], self._population.cells[0],
-            self.infector, self.infectee, self.time)
-
-        quarantine_spatial_effectiveness = \
-            pe.Parameters.instance().intervention_params[
-                'household_quarantine']['quarantine_spatial_effectiveness']
-        self.infector.quarantine_start_time = 1
-        result_isolating = SpatialInfection.spatial_foi(
-            self._population.cells[0], self._population.cells[0],
-            self.infector, self.infectee, self.time)
-        # foi scaled twice: infectiousness and susceptibility
-        self.assertEqual(result*quarantine_spatial_effectiveness
-                         * quarantine_spatial_effectiveness,
-                         result_isolating)
->>>>>>> ec6c50da
 
 
 if __name__ == '__main__':

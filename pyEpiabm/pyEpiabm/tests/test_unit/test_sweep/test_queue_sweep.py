--- conflicted
+++ resolved
@@ -1,6 +1,8 @@
 import unittest
+from unittest import mock
 
 import pyEpiabm as pe
+from pyEpiabm.core import Parameters
 from pyEpiabm.tests.test_unit.parameter_config_tests import TestPyEpiabm
 
 
@@ -58,7 +60,6 @@
         self.assertEqual(self.person2.time_of_status_change,
                          self.time)
 
-<<<<<<< HEAD
     def test_vaccine_protection_full(self):
         """Tests that a vaccinated person will be moved to the vaccinated
         compartment.
@@ -153,8 +154,6 @@
         self.assertEqual(self.person2.time_of_status_change,
                          self.time)
 
-=======
->>>>>>> a0bfdecf
 
 if __name__ == '__main__':
     unittest.main()
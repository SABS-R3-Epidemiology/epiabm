--- conflicted
+++ resolved
@@ -31,12 +31,10 @@
         self.assertEqual(len(self.interventionsweep.
                              intervention_params['place_closure']), 9)
         self.assertEqual(len(self.interventionsweep.
-<<<<<<< HEAD
+                             intervention_params['household_quarantine']), 10)
+        self.assertEqual(len(self.interventionsweep.
                              intervention_params['social_distancing']), 13)
-=======
-                             intervention_params['household_quarantine']), 10)
->>>>>>> ec6c50da
-        self.assertEqual(len(self.interventionsweep.interventions), 3)
+        self.assertEqual(len(self.interventionsweep.interventions), 4)
 
     def test___call__(self):
         self.interventionsweep(time=100)

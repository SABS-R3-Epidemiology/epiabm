--- conflicted
+++ resolved
@@ -29,37 +29,30 @@
             self.test_population.cells[0].microcells[0].persons[2]
         self.susc_person2.update_status(InfectionStatus.Susceptible)
 
-        params = pe.Parameters.instance().intervention_params[
+        self.params = pe.Parameters.instance().intervention_params[
             'household_quarantine']
-        params['quarantine_house_compliant'] = 1.0
-<<<<<<< HEAD
-        cls.householdquarantine = HouseholdQuarantine(
-            population=cls.test_population, **params)
-=======
+        self.params['quarantine_house_compliant'] = 1.0
         self.householdquarantine = HouseholdQuarantine(
-            population=self.test_population, **params)
->>>>>>> 6ef2d6ed
+            population=self.test_population, **self.params)
 
     def test__init__(self):
         # Test the parameter values from params file (testing_parameters.json)
-        params = pe.Parameters.instance().intervention_params[
-                'household_quarantine']
         self.assertEqual(self.householdquarantine.start_time,
-                         params['start_time'])
+                         self.params['start_time'])
         self.assertEqual(self.householdquarantine.policy_duration,
-                         params['policy_duration'])
+                         self.params['policy_duration'])
         self.assertEqual(self.householdquarantine.case_threshold,
-                         params['case_threshold'])
+                         self.params['case_threshold'])
         self.assertEqual(self.householdquarantine.quarantine_duration,
-                         params['quarantine_duration'])
+                         self.params['quarantine_duration'])
         self.assertEqual(self.householdquarantine.quarantine_delay,
-                         params['quarantine_delay'])
+                         self.params['quarantine_delay'])
         self.assertEqual(self.householdquarantine.
                          quarantine_house_compliant,
-                         params['quarantine_house_compliant'])
+                         self.params['quarantine_house_compliant'])
         self.assertEqual(self.householdquarantine.
                          quarantine_individual_compliant,
-                         params['quarantine_individual_compliant'])
+                         self.params['quarantine_individual_compliant'])
 
     def test___call__(self):
         # Susceptible person in quarantine (100% compliant),
@@ -68,14 +61,14 @@
         self.householdquarantine.quarantine_individual_compliant = 1.0
         self.sympt_person.isolation_start_time = 3
         self.householdquarantine(time=3)
-        self.assertIsNone(self.sympt_person.quarantine_start_time)
+        self.assertFalse(hasattr(self.sympt_person, 'quarantine_start_time'))
         self.assertEqual(self.susc_person1.quarantine_start_time, 4)
         self.assertEqual(self.susc_person2.quarantine_start_time, 4)
 
         # second household infection while in quarantine
         self.susc_person2.isolation_start_time = 6
         self.householdquarantine(time=6)
-        self.assertIsNone(self.sympt_person.quarantine_start_time)
+        self.assertFalse(hasattr(self.sympt_person, 'quarantine_start_time'))
         self.assertIsNone(self.susc_person2.quarantine_start_time)
         self.assertEqual(self.susc_person1.quarantine_start_time, 7)
 

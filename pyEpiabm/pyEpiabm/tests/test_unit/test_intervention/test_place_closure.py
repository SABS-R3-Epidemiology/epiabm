import unittest

import pyEpiabm as pe
from pyEpiabm.property import InfectionStatus
from pyEpiabm.intervention import PlaceClosure
from pyEpiabm.tests.test_unit.parameter_config_tests import TestPyEpiabm


class TestPlaceClosure(TestPyEpiabm):
    """Test the 'PlaceClosure' class.
    """

    def setUp(self) -> None:
        """Intialise a population with one cell and one microcell with
        one infector.
        """
<<<<<<< HEAD
        super(TestPlaceClosure, cls).setUpClass()  # Sets up parameters
        cls.time = 1
        cls.pop_factory = pe.routine.ToyPopulationFactory()
        cls.pop_params = {"population_size": 2, "cell_number": 1,
                          "microcell_number": 1, "household_number": 1}
        cls._population = cls.pop_factory.make_pop(cls.pop_params)
        cls.microcell = cls._population.cells[0].microcells[0]
        for person in cls._population.cells[0].microcells[0].persons:
            person.update_status(InfectionStatus(7))
=======
        super(TestPlaceClosure, self).setUp()  # Sets up parameters
        self.time = 1
        self._population = pe.Population()
        self._population.add_cells(1)
        self._population.cells[0].add_microcells(1)
        self._microcell = self._population.cells[0].microcells[0]
        self._microcell.add_people(1)
        self._microcell.persons[0].update_status(InfectionStatus(7))
>>>>>>> 6ef2d6ed

        params = pe.Parameters.instance().intervention_params['place_closure']
        self.placeclosure = PlaceClosure(population=self._population, **params)

    def test__init__(self):
        # Test the parameter values from params file (testing_parameters.json)
        params = pe.Parameters.instance().intervention_params[
                'place_closure']
        self.assertEqual(self.placeclosure.start_time,
                         params['start_time'])
        self.assertEqual(self.placeclosure.policy_duration,
                         params['policy_duration'])
        self.assertEqual(self.placeclosure.case_threshold,
                         params['case_threshold'])
        self.assertEqual(self.placeclosure.closure_delay,
                         params['closure_delay'])
        self.assertEqual(self.placeclosure.closure_duration,
                         params['closure_duration'])
        self.assertEqual(self.placeclosure.case_microcell_threshold,
                         params['case_microcell_threshold'])

    def test___call__(self):
<<<<<<< HEAD
        self.assertFalse(hasattr(self.microcell, 'closure_start_time'))
        self.placeclosure(time=5)
        self.assertIsNotNone(self.microcell.closure_start_time)
        self.placeclosure(time=150)
        self.assertIsNone(self.microcell.closure_start_time)
=======
        self.assertIsNone(self._microcell.closure_start_time)
        self.placeclosure(time=5)
        self.assertIsNotNone(self._microcell.closure_start_time)
        self.placeclosure(time=150)
        self.assertIsNone(self._microcell.closure_start_time)

    def test_turn_off(self):
        self._microcell.closure_start_time = 370
        self.placeclosure(time=370)

        self.placeclosure.turn_off()
        self.assertIsNone(self._microcell.closure_start_time)
>>>>>>> 6ef2d6ed


if __name__ == '__main__':
    unittest.main()<|MERGE_RESOLUTION|>--- conflicted
+++ resolved
@@ -14,17 +14,6 @@
         """Intialise a population with one cell and one microcell with
         one infector.
         """
-<<<<<<< HEAD
-        super(TestPlaceClosure, cls).setUpClass()  # Sets up parameters
-        cls.time = 1
-        cls.pop_factory = pe.routine.ToyPopulationFactory()
-        cls.pop_params = {"population_size": 2, "cell_number": 1,
-                          "microcell_number": 1, "household_number": 1}
-        cls._population = cls.pop_factory.make_pop(cls.pop_params)
-        cls.microcell = cls._population.cells[0].microcells[0]
-        for person in cls._population.cells[0].microcells[0].persons:
-            person.update_status(InfectionStatus(7))
-=======
         super(TestPlaceClosure, self).setUp()  # Sets up parameters
         self.time = 1
         self._population = pe.Population()
@@ -33,50 +22,34 @@
         self._microcell = self._population.cells[0].microcells[0]
         self._microcell.add_people(1)
         self._microcell.persons[0].update_status(InfectionStatus(7))
->>>>>>> 6ef2d6ed
 
-        params = pe.Parameters.instance().intervention_params['place_closure']
-        self.placeclosure = PlaceClosure(population=self._population, **params)
+        self.params = pe.Parameters.instance().intervention_params[
+            'place_closure']
+        self.placeclosure = PlaceClosure(population=self._population,
+                                         **self.params)
 
     def test__init__(self):
         # Test the parameter values from params file (testing_parameters.json)
-        params = pe.Parameters.instance().intervention_params[
-                'place_closure']
         self.assertEqual(self.placeclosure.start_time,
-                         params['start_time'])
+                         self.params['start_time'])
         self.assertEqual(self.placeclosure.policy_duration,
-                         params['policy_duration'])
+                         self.params['policy_duration'])
         self.assertEqual(self.placeclosure.case_threshold,
-                         params['case_threshold'])
+                         self.params['case_threshold'])
         self.assertEqual(self.placeclosure.closure_delay,
-                         params['closure_delay'])
+                         self.params['closure_delay'])
         self.assertEqual(self.placeclosure.closure_duration,
-                         params['closure_duration'])
+                         self.params['closure_duration'])
         self.assertEqual(self.placeclosure.case_microcell_threshold,
-                         params['case_microcell_threshold'])
+                         self.params['case_microcell_threshold'])
 
     def test___call__(self):
-<<<<<<< HEAD
-        self.assertFalse(hasattr(self.microcell, 'closure_start_time'))
-        self.placeclosure(time=5)
-        self.assertIsNotNone(self.microcell.closure_start_time)
-        self.placeclosure(time=150)
-        self.assertIsNone(self.microcell.closure_start_time)
-=======
-        self.assertIsNone(self._microcell.closure_start_time)
+        self.assertFalse(hasattr(self._microcell, 'closure_start_time'))
         self.placeclosure(time=5)
         self.assertIsNotNone(self._microcell.closure_start_time)
         self.placeclosure(time=150)
         self.assertIsNone(self._microcell.closure_start_time)
 
-    def test_turn_off(self):
-        self._microcell.closure_start_time = 370
-        self.placeclosure(time=370)
-
-        self.placeclosure.turn_off()
-        self.assertIsNone(self._microcell.closure_start_time)
->>>>>>> 6ef2d6ed
-
 
 if __name__ == '__main__':
     unittest.main()
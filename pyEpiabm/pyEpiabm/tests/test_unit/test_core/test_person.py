import unittest
from unittest.mock import patch, MagicMock

import pyEpiabm as pe
from pyEpiabm.tests.test_unit.parameter_config_tests import TestPyEpiabm


class TestPerson(TestPyEpiabm):
    """Test the 'Person' class.
    """
    def setUp(self) -> None:
        self.cell = pe.Cell()
        self.cell.add_microcells(1)
        self.microcell = self.cell.microcells[0]
        self.microcell.add_people(1)
        self.person = self.microcell.persons[0]

    def test__init__(self):
        self.assertGreaterEqual(self.person.age, 0)
        self.assertTrue(0 <= self.person.age < 85)
        self.assertTrue(0 <= self.person.age_group < 17)
        self.assertEqual(self.person.infectiousness, 0)
        self.assertEqual(self.person.microcell, self.microcell)

    @patch("random.randint")
    @patch("random.choices")
    def test_set_random_age(self, mock_choices, mock_int):
        mock_choices.return_value = [4]
        mock_int.return_value = 2
        self.person.set_random_age()
        mock_choices.assert_called_once()
        mock_int.assert_called_once()
        self.assertEqual(self.person.age, 22)

        # Testing now without age functionality in the model
        with patch('pyEpiabm.Parameters.instance') as mock_param:
            mock_param.return_value.use_ages = False
            self.person.set_random_age()
            mock_param.assert_called_once()
            self.assertEqual(self.person.age, None)
            self.assertEqual(self.person.age_group, 0)

    def test_repr(self):
        self.assertEqual(repr(self.person),
                         f"Person, Age = {self.person.age}, "
                         + f"Status = {self.person.infection_status}.")

    def test_is_symptomatic(self):
        self.person.update_status(pe.property.InfectionStatus.InfectMild)
        self.assertTrue(self.person.is_symptomatic())
        self.person.update_status(pe.property.InfectionStatus.InfectASympt)
        self.assertFalse(self.person.is_symptomatic())

    def test_is_infectious(self):
        self.assertFalse(self.person.is_infectious())
        self.person.update_status(pe.property.InfectionStatus.InfectMild)
        self.assertTrue(self.person.is_infectious())

    def test_is_susceptible(self):
        self.person.update_status(pe.property.InfectionStatus.Susceptible)
        self.assertTrue(self.person.is_susceptible())
        self.person.update_status(pe.property.InfectionStatus.InfectMild)
        self.assertFalse(self.person.is_susceptible())

    def test_update_status(self):
        self.person.update_status(pe.property.InfectionStatus.InfectMild)
        self.assertEqual(
            self.person.infection_status,
            pe.property.InfectionStatus.InfectMild)
        self.person.household = MagicMock()
        self.person.update_status(pe.property.InfectionStatus.Exposed)
        self.assertEqual(
            self.person.infection_status,
            pe.property.InfectionStatus.Exposed)
        self.assertEqual(len(self.person.household.susceptible_persons), 0)

    def test_configure_place(self):
        # Tests both the add and remove functions
        self.assertEqual(len(self.person.places), 0)
        test_place = pe.Place((1.0, 1.0), pe.property.PlaceType.Workplace,
                              self.cell, self.microcell)
        self.person.add_place(test_place)
        self.assertTrue(len(self.person.places) > 0)
        test_cell = pe.Cell()
        test_place_2 = pe.Place((1.0, 1.0), pe.property.PlaceType.Workplace,

                                test_cell, pe.Microcell(test_cell))
        self.assertRaises(AttributeError, self.person.add_place, test_place_2)

        self.person.remove_place(test_place)
        self.assertEqual(len(self.person.places), 0)
        self.assertRaises(KeyError, self.person.remove_place, test_place_2)

<<<<<<< HEAD
    def test_vaccinate(self):
        self.person.vaccinate(time=5)
        self.assertTrue(self.person.is_vaccinated)
        self.assertEqual(self.person.date_vaccinated, 5)
=======
    def test_is_place_closed(self):
        closure_place_type = pe.Parameters.instance().intervention_params[
            'place_closure']['closure_place_type']
        # Not in place closure
        self.assertFalse(hasattr(self.person.microcell, 'closure_start_time'))
        self.assertFalse(self.person.is_place_closed(closure_place_type))
        # Place closure time starts but the place is not in closure_place_type
        self.person.microcell.closure_start_time = 1
        self.person.place_types.append(pe.property.PlaceType.Workplace)
        self.assertFalse(self.person.is_place_closed(closure_place_type))
        # Place closure time starts and the place is in closure_place_type
        self.person.place_types.append(pe.property.PlaceType.PrimarySchool)
        self.assertTrue(self.person.is_place_closed(closure_place_type))
>>>>>>> a0bfdecf


if __name__ == '__main__':
    unittest.main()<|MERGE_RESOLUTION|>--- conflicted
+++ resolved
@@ -91,12 +91,6 @@
         self.assertEqual(len(self.person.places), 0)
         self.assertRaises(KeyError, self.person.remove_place, test_place_2)
 
-<<<<<<< HEAD
-    def test_vaccinate(self):
-        self.person.vaccinate(time=5)
-        self.assertTrue(self.person.is_vaccinated)
-        self.assertEqual(self.person.date_vaccinated, 5)
-=======
     def test_is_place_closed(self):
         closure_place_type = pe.Parameters.instance().intervention_params[
             'place_closure']['closure_place_type']
@@ -110,7 +104,11 @@
         # Place closure time starts and the place is in closure_place_type
         self.person.place_types.append(pe.property.PlaceType.PrimarySchool)
         self.assertTrue(self.person.is_place_closed(closure_place_type))
->>>>>>> a0bfdecf
+
+    def test_vaccinate(self):
+        self.person.vaccinate(time=5)
+        self.assertTrue(self.person.is_vaccinated)
+        self.assertEqual(self.person.date_vaccinated, 5)
 
 
 if __name__ == '__main__':

import os
import random
import numpy as np
import unittest
from unittest.mock import patch, mock_open, MagicMock

import pyEpiabm as pe

from pyEpiabm.tests.test_unit.mocked_logging_tests import TestMockedLogs


class TestSimulation(TestMockedLogs):
    """Tests the 'Simulation' class.
    """

    @classmethod
    def setUpClass(cls) -> None:
        super(TestSimulation, cls).setUpClass()  # Sets up patch on logging
        cls.pop_factory = pe.routine.ToyPopulationFactory()
        cls.pop_params = {"population_size": 1, "cell_number": 1,
                          "microcell_number": 1, "household_number": 1}
        cls.test_population = cls.pop_factory.make_pop(cls.pop_params)
        pe.Parameters.instance().time_steps_per_day = 1
        cls.sim_params = {"simulation_start_time": 0,
                          "simulation_end_time": 1,
                          "initial_infected_number": 0,
                          "include_waning": True}

        cls.mock_output_dir = "pyEpiabm/pyEpiabm/tests/test_output/mock"
        cls.file_params = {"output_file": "test_file.csv",
                           "output_dir": cls.mock_output_dir}
        cls.inf_history_params = {"output_dir": cls.mock_output_dir,
                                  "status_output": False,
                                  "infectiousness_output": False}
        cls.spatial_file_params = dict(cls.file_params)
        cls.spatial_file_params["age_stratified"] = True
        cls.spatial_file_params["spatial_output"] = True

        cls.initial_sweeps = [pe.sweep.InitialInfectedSweep()]
        cls.sweeps = [pe.sweep.PlaceSweep()]

    def notqdm(iterable, *args, **kwargs):
        """Replacement for tqdm that just passes back the iterable
        useful to silence `tqdm` in tests
        """
        return iterable

    @patch('os.makedirs')
    def test_configure(self, mock_mkdir):
        mo = mock_open()
        with patch('pyEpiabm.output._csv_dict_writer.open', mo):
            filename = os.path.join(os.getcwd(),
                                    self.file_params["output_dir"],
                                    self.file_params["output_file"])
            test_sim = pe.routine.Simulation()

            # Test configure binds parameters as expected, with default
            # input for inf_history_params
            test_sim.configure(self.test_population, self.initial_sweeps,
                               self.sweeps, self.sim_params, self.file_params)
            self.assertEqual(len(test_sim.initial_sweeps), 1)
            self.assertEqual(len(test_sim.sweeps), 1)
            self.assertIsInstance(test_sim.population, pe.Population)

            # Test that the ih writers are None, that both status_output
            # and infectiousness_output are False, and that compress is false
            self.assertEqual(test_sim.status_output, False)
            self.assertEqual(test_sim.infectiousness_output, False)
            self.assertEqual(test_sim.ih_status_writer, None)
            self.assertEqual(test_sim.ih_infectiousness_writer, None)
<<<<<<< HEAD
            self.assertEqual(test_sim.include_waning, True)
=======
            self.assertEqual(test_sim.compress, False)
>>>>>>> bef76876

            del test_sim.writer
            del test_sim.ih_status_writer
            del test_sim.ih_infectiousness_writer
        mo.assert_called_with(filename, 'w')

    @patch('os.makedirs')
    @patch('logging.warning')
    def test_configure_ih_status_infectiousness_false(self, mock_warning,
                                                      mock_dir):
        self.inf_history_params["infectiousness_output"] = False
        self.inf_history_params["status_output"] = False
        mo = mock_open()
        with patch('pyEpiabm.output._csv_dict_writer.open', mo):
            test_sim = pe.routine.Simulation()
            test_sim.configure(self.test_population, self.initial_sweeps,
                               self.sweeps, self.sim_params, self.file_params,
                               self.inf_history_params)
            mock_warning.assert_called_once_with("Both status_output and "
                                                 + "infectiousness_output are "
                                                 + "False. Neither infection "
                                                 + "history csv will be "
                                                 + "created.")

    @patch('os.makedirs')
    def test_configure_ih_status(self, mock_mkdir):
        mo = mock_open()
        self.inf_history_params["infectiousness_output"] = False
        self.inf_history_params["status_output"] = True
        with patch('pyEpiabm.output._csv_dict_writer.open', mo):
            filename = os.path.join(os.getcwd(),
                                    self.inf_history_params["output_dir"],
                                    "inf_status_history.csv")
            test_sim = pe.routine.Simulation()

            # Test that the output titles are correct
            test_sim.configure(self.test_population, self.initial_sweeps,
                               self.sweeps, self.sim_params, self.file_params,
                               self.inf_history_params)

            self.assertEqual(test_sim.ih_output_titles, ["time", '0.0.0.0'])
            # Test that the ih_infectiousness_writer is None, as
            # infectiousness_output is False
            self.assertEqual(test_sim.ih_infectiousness_writer, None)

            del test_sim.writer
            del test_sim.ih_status_writer
            del test_sim.ih_infectiousness_writer
        mo.assert_called_with(filename, 'w')

    @patch('os.makedirs')
    def test_configure_ih_infectiousness(self, mock_mkdir):
        mo = mock_open()
        self.inf_history_params["infectiousness_output"] = True
        self.inf_history_params["status_output"] = False
        with patch('pyEpiabm.output._csv_dict_writer.open', mo):
            filename = os.path.join(os.getcwd(),
                                    self.inf_history_params["output_dir"],
                                    "infectiousness_history.csv")
            test_sim = pe.routine.Simulation()

            # Test that the output titles are correct
            test_sim.configure(self.test_population, self.initial_sweeps,
                               self.sweeps, self.sim_params, self.file_params,
                               self.inf_history_params)

            self.assertEqual(test_sim.ih_output_titles, ["time", '0.0.0.0'])
            # Test that the ih_status_writer is None, as
            # infectiousness_output is False
            self.assertEqual(test_sim.ih_status_writer, None)

            del test_sim.writer
            del test_sim.ih_status_writer
            del test_sim.ih_infectiousness_writer
        mo.assert_called_with(filename, 'w')

    @patch('logging.exception')
    @patch('os.path.join')
    def test_configure_exception(self, mock_join, mock_log):
        mock_join.side_effect = SyntaxError
        mo = mock_open()
        with patch('pyEpiabm.output._csv_dict_writer.open', mo):
            test_sim = pe.routine.Simulation()
            test_sim.configure(self.test_population, self.initial_sweeps,
                               self.sweeps, self.sim_params, self.file_params)
            mock_log.assert_called_once_with("SyntaxError in"
                                             + " Simulation.configure()")

    @patch('os.makedirs')
    def test_spatial_output_bool(self, mock_mkdir):
        with patch('pyEpiabm.output._csv_dict_writer.open'):
            test_sim = pe.routine.Simulation()

            # Test default has no spatial output
            test_sim.configure(self.test_population, self.initial_sweeps,
                               self.sweeps, self.sim_params, self.file_params)
            self.assertFalse(test_sim.spatial_output)

            # Test that we can change spatial output to true
            spatial_sim = pe.routine.Simulation()
            spatial_sim.configure(self.test_population, self.initial_sweeps,
                                  self.sweeps, self.sim_params,
                                  self.spatial_file_params)
            self.assertTrue(spatial_sim.spatial_output)
            self.assertTrue(spatial_sim.age_stratified)

            del test_sim.writer
            self.assertEqual(mock_mkdir.call_count, 2)
            mock_mkdir.assert_called_with(os.path.join(os.getcwd(),
                                                       self.file_params[
                                                           "output_dir"]))

    @patch('pyEpiabm.routine.simulation.tqdm', notqdm)
    @patch('pyEpiabm.sweep.PlaceSweep.__call__')
    @patch('pyEpiabm.sweep.InitialInfectedSweep.__call__')
    @patch('pyEpiabm.routine.Simulation.write_to_file')
    @patch('os.makedirs')
    def test_run_sweeps(self, mock_mkdir, patch_write, patch_initial,
                        patch_sweep):
        mo = mock_open()
        with patch('pyEpiabm.output._csv_dict_writer.open', mo):
            time_sweep = self.sim_params["simulation_start_time"] + 1
            time_write = self.sim_params["simulation_end_time"]
            test_sim = pe.routine.Simulation()
            test_sim.configure(self.test_population, self.initial_sweeps,
                               self.sweeps, self.sim_params, self.file_params)
            test_sim.run_sweeps()
            patch_initial.assert_called_with(self.sim_params)
            patch_sweep.assert_called_with(time_sweep)
            patch_write.assert_called_with(time_write)

    @patch('pyEpiabm.routine.simulation.tqdm', notqdm)
    @patch('pyEpiabm.routine.Simulation.write_to_ih_file')
    @patch('os.makedirs')
    def test_run_sweeps_ih_status(self, mock_mkdir, patch_write):
        mo = mock_open()
        self.inf_history_params["infectiousness_output"] = False
        self.inf_history_params["status_output"] = True
        with patch('pyEpiabm.output._csv_dict_writer.open', mo):
            time_write = self.sim_params["simulation_end_time"]
            test_sim = pe.routine.Simulation()
            test_sim.configure(self.test_population, self.initial_sweeps,
                               self.sweeps, self.sim_params, self.file_params,
                               self.inf_history_params)
            test_sim.run_sweeps()
            patch_write.assert_called_with(time_write, output_option="status")

    @patch('pyEpiabm.routine.simulation.tqdm', notqdm)
    @patch('pyEpiabm.routine.Simulation.write_to_ih_file')
    @patch('os.makedirs')
    def test_run_sweeps_ih_infectiousness(self, mock_mkdir, patch_write):
        mo = mock_open()
        self.inf_history_params["infectiousness_output"] = True
        self.inf_history_params["status_output"] = False
        with patch('pyEpiabm.output._csv_dict_writer.open', mo):
            time_write = self.sim_params["simulation_end_time"]
            test_sim = pe.routine.Simulation()
            test_sim.configure(self.test_population, self.initial_sweeps,
                               self.sweeps, self.sim_params, self.file_params,
                               self.inf_history_params)
            test_sim.run_sweeps()
            patch_write.assert_called_with(time_write,
                                           output_option="infectiousness")

    @patch('pyEpiabm.routine.simulation.tqdm', notqdm)
    @patch('pyEpiabm.sweep.PlaceSweep.__call__')
    @patch('pyEpiabm.sweep.InitialInfectedSweep.__call__')
    @patch('pyEpiabm.routine.Simulation.write_to_file')
    @patch('os.makedirs')
    def test_run_sweeps_with_writer(
            self, mock_mkdir, patch_write, patch_initial, patch_sweep):
        if os.path.exists(self.file_params["output_dir"]):
            os.rmdir(self.file_params["output_dir"])

        mo = mock_open()
        mo2 = mock_open()
        with patch('pyEpiabm.output._csv_dict_writer.open', mo), \
                patch('pyEpiabm.output._csv_writer.open', mo2):
            time_sweep = self.sim_params["simulation_start_time"] + 1
            time_write = self.sim_params["simulation_end_time"]
            test_sim = pe.routine.Simulation()
            test_sim.configure(self.test_population, self.initial_sweeps,
                               self.sweeps, self.sim_params, self.file_params)
            test_sim.add_writer(
                pe.output.NewCasesWriter(
                    os.path.join(os.getcwd(), self.file_params["output_dir"])))
            test_sim.run_sweeps()
            patch_initial.assert_called_with(self.sim_params)
            patch_sweep.assert_called_with(time_sweep)
            patch_write.assert_called_with(time_write)
        mock_mkdir.assert_called_with(os.path.join(os.getcwd(),
                                                   self.file_params[
                                                       "output_dir"]))

    @patch('os.makedirs')
    @patch('logging.exception')
    @patch('pyEpiabm.sweep.InitialInfectedSweep.__call__')
    def test_run_sweeps_exception(self, patch_initial, patch_log, mock_mkdir):
        patch_initial.side_effect = NotImplementedError

        if os.path.exists(self.file_params["output_dir"]):
            os.rmdir(self.file_params["output_dir"])

        mo = mock_open()
        with patch('pyEpiabm.output._csv_dict_writer.open', mo):
            broken_sim = pe.routine.Simulation()
            broken_sim.configure(self.test_population, self.initial_sweeps,
                                 self.sweeps, self.sim_params,
                                 self.file_params)
            broken_sim.run_sweeps()
            patch_log.assert_called_once_with("NotImplementedError in"
                                              + " Simulation.run_sweeps()")
        mock_mkdir.assert_called_with(os.path.join(os.getcwd(),
                                                   self.file_params[
                                                       "output_dir"]))

    @patch('os.makedirs')
    def test_write_to_file(self, mock_mkdir):

        if os.path.exists(self.file_params["output_dir"]):
            os.rmdir(self.file_params["output_dir"])

        mo = mock_open()
        self.file_params['age_stratified'] = True
        with patch('pyEpiabm.output._csv_dict_writer.open', mo):
            time = 1
            test_sim = pe.routine.Simulation()
            test_sim.configure(self.test_population, self.initial_sweeps,
                               self.sweeps, self.sim_params, self.file_params)
            data = {s: 0 for s in list(pe.property.InfectionStatus)}
            for cell in self.test_population.cells:
                for age_i in \
                        range(0,
                              len(pe.Parameters.instance().age_proportions)):
                    for inf_status in list(pe.property.InfectionStatus):
                        data_per_inf_status = \
                                cell.compartment_counter.retrieve()[inf_status]
                        data[inf_status] += data_per_inf_status[age_i]
            data["age_group"] = len(pe.Parameters.instance().age_proportions)
            data["time"] = time

            with patch.object(test_sim.writer, 'write') as mock:
                test_sim.write_to_file(time)
                mock.assert_called_with(data)
        mock_mkdir.assert_called_with(os.path.join(os.getcwd(),
                                                   self.file_params[
                                                       "output_dir"]))

        self.spatial_file_params['age_stratified'] = False
        self.file_params['age_stratified'] = False
        with patch('pyEpiabm.output._csv_dict_writer.open', mo):
            time = 1
            test_sim = pe.routine.Simulation()
            test_sim.configure(self.test_population, self.initial_sweeps,
                               self.sweeps, self.sim_params,
                               self.spatial_file_params)
            data = {s: 0 for s in list(pe.property.InfectionStatus)}
            for cell in self.test_population.cells:
                for k in data:
                    data[k] += sum(cell.compartment_counter.retrieve()[k])
                data["time"] = time
                data["cell"] = test_sim.population.cells[0].id
                data['location_x'] = 0
                data['location_y'] = 0
            with patch.object(test_sim.writer, 'write') as mock:
                test_sim.write_to_file(time)
                mock.assert_called_with(data)
        mock_mkdir.assert_called_with(os.path.join(os.getcwd(),
                                                   self.file_params[
                                                       "output_dir"]))

        with patch('pyEpiabm.output._csv_dict_writer.open', mo):
            time = 1
            test_sim = pe.routine.Simulation()
            test_sim.configure(self.test_population, self.initial_sweeps,
                               self.sweeps, self.sim_params, self.file_params)
            data = {s: 0 for s in list(pe.property.InfectionStatus)}
            for cell in self.test_population.cells:
                for k in data:
                    data[k] += sum(cell.compartment_counter.retrieve()[k])
            data["time"] = time
            with patch.object(test_sim.writer, 'write') as mock:
                test_sim.write_to_file(time)
                mock.assert_called_with(data)
        mock_mkdir.assert_called_with(os.path.join(os.getcwd(),
                                                   self.file_params[
                                                       "output_dir"]))

    @patch('os.makedirs')
    def test_s_write_to_file(self, mock_mkdir):
        # For spatial option to write to file
        mo = mock_open()
        with patch('pyEpiabm.output._csv_dict_writer.open', mo):
            time = 1
            spatial_sim = pe.routine.Simulation()
            spatial_sim.configure(self.test_population, self.initial_sweeps,
                                  self.sweeps, self.sim_params,
                                  self.spatial_file_params)
            for cell in self.test_population.cells:
                for age_i in \
                        range(0,
                              len(pe.Parameters.instance().age_proportions)):
                    data = {s: 0 for s in list(pe.property.InfectionStatus)}
                    for inf_status in data:
                        data_per_inf_status = \
                                cell.compartment_counter.retrieve()[inf_status]
                        data[inf_status] += data_per_inf_status[age_i]
                data["age_group"] = \
                    len(pe.Parameters.instance().age_proportions)
                data["time"] = time
                cell = self.test_population.cells[0]
                data["cell"] = cell.id
                data["location_x"] = cell.location[0]
                data["location_y"] = cell.location[0]

            with patch.object(spatial_sim.writer, 'write') as mock:
                spatial_sim.write_to_file(time)
                mock.assert_called_with(data)
        mock_mkdir.assert_called_with(os.path.join(os.getcwd(),
                                                   self.file_params[
                                                       "output_dir"]))

    @patch('os.makedirs')
    def test_write_to_ih_file_status_no_infectiousness(self, mock_mkdir,
                                                       time=1):

        if os.path.exists(self.inf_history_params["output_dir"]):
            os.rmdir(self.inf_history_params["output_dir"])

        mo = mock_open()
        self.inf_history_params['status_output'] = True
        self.inf_history_params['infectiousness_output'] = False
        with patch('pyEpiabm.output._csv_dict_writer.open', mo):
            test_sim = pe.routine.Simulation()
            test_sim.configure(self.test_population, self.initial_sweeps,
                               self.sweeps, self.sim_params, self.file_params,
                               self.inf_history_params)
            data = {column: 0 for column in
                    test_sim.ih_status_writer.writer.fieldnames}
            for cell in self.test_population.cells:
                for person in cell.persons:
                    data[person.id] = person.infection_status.value
            data["time"] = time

            with patch.object(test_sim.ih_status_writer, 'write') as mock:
                test_sim.write_to_ih_file(time, "status")
                mock.assert_called_with(data)
        mock_mkdir.assert_called_with(
            os.path.join(os.getcwd(), self.inf_history_params["output_dir"]))

    @patch('os.makedirs')
    def test_write_to_ih_file_no_status_infectiousness(self, mock_mkdir,
                                                       time=1):

        if os.path.exists(self.inf_history_params["output_dir"]):
            os.rmdir(self.inf_history_params["output_dir"])

        mo = mock_open()
        self.inf_history_params['status_output'] = False
        self.inf_history_params['infectiousness_output'] = True
        with patch('pyEpiabm.output._csv_dict_writer.open', mo):
            test_sim = pe.routine.Simulation()
            test_sim.configure(self.test_population, self.initial_sweeps,
                               self.sweeps, self.sim_params, self.file_params,
                               self.inf_history_params)
            data = {column: 0 for column in
                    test_sim.ih_infectiousness_writer.writer.fieldnames}
            for cell in self.test_population.cells:
                for person in cell.persons:
                    data[person.id] = person.infectiousness
            data["time"] = time

            with patch.object(test_sim.ih_infectiousness_writer, 'write') \
                    as mock:
                test_sim.write_to_ih_file(time, "infectiousness")
                mock.assert_called_with(data)
        mock_mkdir.assert_called_with(
            os.path.join(os.getcwd(), self.inf_history_params["output_dir"]))

    @patch('os.makedirs')
    def test_write_to_ih_file_status_infectiousness(self, mock_mkdir, time=1):

        if os.path.exists(self.inf_history_params["output_dir"]):
            os.rmdir(self.inf_history_params["output_dir"])

        mo = mock_open()
        self.inf_history_params['status_output'] = True
        self.inf_history_params['infectiousness_output'] = True
        with patch('pyEpiabm.output._csv_dict_writer.open', mo):
            test_sim = pe.routine.Simulation()
            test_sim.configure(self.test_population, self.initial_sweeps,
                               self.sweeps, self.sim_params, self.file_params,
                               self.inf_history_params)
            ih_data = {column: 0 for column in
                       test_sim.ih_status_writer.fieldnames}
            for cell in self.test_population.cells:
                for person in cell.persons:
                    ih_data[person.id] = person.infection_status.value
            ih_data["time"] = time
            infect_data = {column: 0 for column in
                           test_sim.ih_infectiousness_writer.fieldnames}
            for cell in self.test_population.cells:
                for person in cell.persons:
                    infect_data[person.id] = person.infectiousness
            infect_data["time"] = time

            with patch.object(test_sim.ih_status_writer, 'write') as mock:
                test_sim.write_to_ih_file(time, "status")
                mock.assert_called_with(ih_data)
            with patch.object(test_sim.ih_infectiousness_writer, 'write') \
                    as mock:
                test_sim.write_to_ih_file(time, "infectiousness")
                mock.assert_called_with(infect_data)
        mock_mkdir.assert_called_with(
            os.path.join(os.getcwd(), self.inf_history_params["output_dir"]))

    @patch('os.makedirs')
    def test_compress_no_compression(self, mock_mkdir):
        mo = mock_open()
        self.inf_history_params['compress'] = False
        self.inf_history_params['status_output'] = True
        self.inf_history_params['infectiousness_output'] = True

        with patch('pyEpiabm.output._csv_dict_writer.open', mo):
            test_sim = pe.routine.Simulation()
            mock_status_writer = MagicMock()
            mock_infectiousness_writer = MagicMock()
            test_sim.configure(self.test_population, self.initial_sweeps,
                               self.sweeps, self.sim_params, self.file_params,
                               self.inf_history_params)
            test_sim.run_sweeps()

            with patch.object(test_sim, 'ih_status_writer',
                              mock_status_writer):
                with patch.object(test_sim, 'ih_infectiousness_writer',
                                  mock_infectiousness_writer):
                    test_sim.compress_csv()
                    mock_status_writer.compress.assert_not_called()
                    mock_infectiousness_writer.compress.assert_not_called()
            del test_sim

    @patch('os.makedirs')
    def test_compress_csv_status(self, mock_mkdir):
        mo = mock_open()
        self.inf_history_params['compress'] = True
        self.inf_history_params['status_output'] = True
        self.inf_history_params['infectiousness_output'] = False

        with patch('pyEpiabm.output._csv_dict_writer.open', mo):
            test_sim = pe.routine.Simulation()
            mock_status_writer = MagicMock()
            test_sim.configure(self.test_population, self.initial_sweeps,
                               self.sweeps, self.sim_params, self.file_params,
                               self.inf_history_params)
            test_sim.run_sweeps()
            with patch.object(test_sim, 'ih_status_writer',
                              mock_status_writer):
                test_sim.compress_csv()
                mock_status_writer.compress.assert_called_once_with()
            del test_sim

    @patch('os.makedirs')
    def test_compress_csv_infect(self, mock_mkdir):
        mo = mock_open()
        self.inf_history_params['compress'] = True
        self.inf_history_params['status_output'] = False
        self.inf_history_params['infectiousness_output'] = True

        with patch('pyEpiabm.output._csv_dict_writer.open', mo):
            test_sim = pe.routine.Simulation()
            mock_infect_writer = MagicMock()
            test_sim.configure(self.test_population, self.initial_sweeps,
                               self.sweeps, self.sim_params, self.file_params,
                               self.inf_history_params)
            test_sim.run_sweeps()
            with patch.object(test_sim, 'ih_infectiousness_writer',
                              mock_infect_writer):
                test_sim.compress_csv()
                mock_infect_writer.compress.assert_called_once_with()
            del test_sim

    def test_set_random_seed(self):
        pe.routine.Simulation.set_random_seed(seed=0)
        value = random.random()
        np_value = np.random.random()
        self.assertAlmostEqual(value, 0.844422, places=5)
        self.assertAlmostEqual(np_value, 0.548814, places=5)
        # Values taken from known seed sequence

    @patch("numpy.random.seed")
    @patch("random.seed")
    @patch('os.makedirs')
    def test_random_seed_param(self, mock_mkdir, mock_random,
                               mock_np_random, n=42):
        mo = mock_open()
        with patch('pyEpiabm.output._csv_dict_writer.open', mo):
            test_sim = pe.routine.Simulation()
            test_sim_params = self.sim_params.copy()
            test_sim_params["simulation_seed"] = n
            test_sim.configure(self.test_population, self.initial_sweeps,
                               self.sweeps, test_sim_params, self.file_params)
        mock_random.assert_called_once_with(n)
        mock_np_random.assert_called_once_with(n)
        mock_mkdir.assert_called_with(os.path.join(os.getcwd(),
                                                   self.file_params[
                                                       "output_dir"]))

    @patch('os.makedirs')
    def test_add_writer(self, mock_mkdir):
        spatial_sim = pe.routine.Simulation()
        with patch('pyEpiabm.output._csv_writer.open'):
            spatial_sim.add_writer(pe.output.NewCasesWriter(
                os.path.join(os.getcwd(), self.file_params["output_dir"])))
        mock_mkdir.assert_called_with(os.path.join(os.getcwd(),
                                                   self.file_params[
                                                       "output_dir"]))


if __name__ == '__main__':
    unittest.main()<|MERGE_RESOLUTION|>--- conflicted
+++ resolved
@@ -68,11 +68,8 @@
             self.assertEqual(test_sim.infectiousness_output, False)
             self.assertEqual(test_sim.ih_status_writer, None)
             self.assertEqual(test_sim.ih_infectiousness_writer, None)
-<<<<<<< HEAD
             self.assertEqual(test_sim.include_waning, True)
-=======
             self.assertEqual(test_sim.compress, False)
->>>>>>> bef76876
 
             del test_sim.writer
             del test_sim.ih_status_writer

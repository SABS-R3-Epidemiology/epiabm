******
Sweeps
******

.. currentmodule:: pyEpiabm

Sweep provides the basic class framework to build methods which sweep over the population.

Overview:

- :class:`AbstractSweep`
<<<<<<< HEAD
- :class:`HouseholdSweep`
=======
- :class:`HostProgressionSweep`
>>>>>>> d5b9eab2

Sweeps
******

.. autoclass:: AbstractSweep
    :members:

<<<<<<< HEAD
.. autoclass:: HouseholdSweep
=======
.. autoclass:: HostProgressionSweep
>>>>>>> d5b9eab2
    :members:<|MERGE_RESOLUTION|>--- conflicted
+++ resolved
@@ -9,21 +9,19 @@
 Overview:
 
 - :class:`AbstractSweep`
-<<<<<<< HEAD
+- :class:`HostProgressionSweep`
 - :class:`HouseholdSweep`
-=======
-- :class:`HostProgressionSweep`
->>>>>>> d5b9eab2
+
 
 Sweeps
 ******
 
 .. autoclass:: AbstractSweep
     :members:
+    
+.. autoclass:: HostProgressionSweep
+    :members:
 
-<<<<<<< HEAD
 .. autoclass:: HouseholdSweep
-=======
-.. autoclass:: HostProgressionSweep
->>>>>>> d5b9eab2
-    :members:+    :members:
+    
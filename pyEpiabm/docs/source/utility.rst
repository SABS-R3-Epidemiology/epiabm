*********
Utilities
*********

.. currentmodule:: pyEpiabm.utility

Utilites provides various methods that don't act on a population directly.

Overview:

.. function:: log_exceptions

- :class:`DistanceFunctions`

- :class:`RandomMethods`

.. autoclass:: DistanceFunctions
    :members:

<<<<<<< HEAD
.. autoclass:: RandomMethods
    :members:
=======
>>>>>>> bb62664c
<|MERGE_RESOLUTION|>--- conflicted
+++ resolved
@@ -17,8 +17,5 @@
 .. autoclass:: DistanceFunctions
     :members:
 
-<<<<<<< HEAD
 .. autoclass:: RandomMethods
-    :members:
-=======
->>>>>>> bb62664c
+    :members:
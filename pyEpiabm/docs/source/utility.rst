*********
Utilities
*********

.. currentmodule:: pyEpiabm.utility

Utilites provides various methods that don't act on a population directly.

Overview:

- :class:`DistanceFunctions`
- :class:`InverseCdf`
- :class:`RandomMethods`
- :class:`StateTransitionMatrix`

- :class:`StateTransitionMatrix`

- :class:`TransitionTimeMatrix`

.. autoclass:: DistanceFunctions
    :members:

.. autoclass:: InverseCdf
    :members:

.. autoclass:: RandomMethods
    :members:

.. autoclass:: StateTransitionMatrix
    :members:

<<<<<<< HEAD
.. autoclass:: TransitionTimeMatrix
    :members:
=======
.. autofunction:: log_exceptions
>>>>>>> 3cb150e3
<|MERGE_RESOLUTION|>--- conflicted
+++ resolved
@@ -29,9 +29,7 @@
 .. autoclass:: StateTransitionMatrix
     :members:
 
-<<<<<<< HEAD
 .. autoclass:: TransitionTimeMatrix
     :members:
-=======
-.. autofunction:: log_exceptions
->>>>>>> 3cb150e3
+
+.. autofunction:: log_exceptions
*********
Utilities
*********

.. currentmodule:: pyEpiabm.utility

Utilites provides various methods that don't act on a population directly.

Overview:

- :class:`DistanceFunctions`
<<<<<<< HEAD

- :class:`InverseCdf`

=======
- :class:`InverseCdf`
>>>>>>> 2cac0463
- :class:`RandomMethods`
- :class:`StateTransitionMatrix`

- :class:`StateTransitionMatrix`

- :class:`TransitionTimeMatrix`

- :class:`SpatialKernel`

- :class:`StateTransitionMatrix`

.. autoclass:: DistanceFunctions
    :members:

.. autoclass:: InverseCdf
    :members:

.. autoclass:: RandomMethods
    :members:

<<<<<<< HEAD
.. autoclass:: SpatialKernel
    :members:

.. autoclass:: StateTransitionMatrix
    :members:
=======
.. autoclass:: StateTransitionMatrix
    :members:

.. autoclass:: TransitionTimeMatrix
    :members:

.. autofunction:: log_exceptions
>>>>>>> 2cac0463
<|MERGE_RESOLUTION|>--- conflicted
+++ resolved
@@ -9,13 +9,9 @@
 Overview:
 
 - :class:`DistanceFunctions`
-<<<<<<< HEAD
 
 - :class:`InverseCdf`
 
-=======
-- :class:`InverseCdf`
->>>>>>> 2cac0463
 - :class:`RandomMethods`
 - :class:`StateTransitionMatrix`
 
@@ -36,13 +32,9 @@
 .. autoclass:: RandomMethods
     :members:
 
-<<<<<<< HEAD
 .. autoclass:: SpatialKernel
     :members:
 
-.. autoclass:: StateTransitionMatrix
-    :members:
-=======
 .. autoclass:: StateTransitionMatrix
     :members:
 
@@ -50,4 +42,3 @@
     :members:
 
 .. autofunction:: log_exceptions
->>>>>>> 2cac0463

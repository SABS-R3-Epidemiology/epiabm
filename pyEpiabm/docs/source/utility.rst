*********
Utilities
*********

.. currentmodule:: pyEpiabm.utility

Utilites provides various methods that don't act on a population directly.

Overview:

- :class:`DistanceFunctions`
<<<<<<< HEAD

- :class:`InverseCdf`

=======
- :class:`InverseCdf`
>>>>>>> 3cb150e3
- :class:`RandomMethods`
- :class:`StateTransitionMatrix`

- :class:`SpatialKernel`

- :class:`StateTransitionMatrix`

.. autoclass:: DistanceFunctions
    :members:

.. autoclass:: InverseCdf
    :members:

.. autoclass:: RandomMethods
    :members:

<<<<<<< HEAD
.. autoclass:: SpatialKernel
    :members:

.. autoclass:: StateTransitionMatrix
    :members:
=======
.. autoclass:: StateTransitionMatrix
    :members:

.. autofunction:: log_exceptions
>>>>>>> 3cb150e3
<|MERGE_RESOLUTION|>--- conflicted
+++ resolved
@@ -9,13 +9,7 @@
 Overview:
 
 - :class:`DistanceFunctions`
-<<<<<<< HEAD
-
 - :class:`InverseCdf`
-
-=======
-- :class:`InverseCdf`
->>>>>>> 3cb150e3
 - :class:`RandomMethods`
 - :class:`StateTransitionMatrix`
 
@@ -32,15 +26,7 @@
 .. autoclass:: RandomMethods
     :members:
 
-<<<<<<< HEAD
-.. autoclass:: SpatialKernel
-    :members:
-
-.. autoclass:: StateTransitionMatrix
-    :members:
-=======
 .. autoclass:: StateTransitionMatrix
     :members:
 
-.. autofunction:: log_exceptions
->>>>>>> 3cb150e3
+.. autofunction:: log_exceptions
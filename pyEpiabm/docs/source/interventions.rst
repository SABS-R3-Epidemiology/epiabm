*************
Interventions
*************

.. currentmodule:: pyEpiabm.intervention

Interventions provides the basic class framework to interact with different interventions

Overview:

- :class:`AbstractIntervention`
<<<<<<< HEAD
- :class:`Vaccination`
=======
- :class:`CaseIsolation`
- :class:`PlaceClosure`
- :class:`HouseholdQuarantine`
- :class:`SocialDistancing`
>>>>>>> a0bfdecf

.. autoclass:: AbstractIntervention
    :members:
    :special-members: __init__, __call__

<<<<<<< HEAD
.. autoclass:: Vaccination
=======
.. autoclass:: CaseIsolation
    :members:
    :special-members: __init__, __call__

.. autoclass:: PlaceClosure
    :members:
    :special-members: __init__, __call__

.. autoclass:: HouseholdQuarantine
    :members:
    :special-members: __init__, __call__

.. autoclass:: SocialDistancing
>>>>>>> a0bfdecf
    :members:
    :special-members: __init__, __call__<|MERGE_RESOLUTION|>--- conflicted
+++ resolved
@@ -9,22 +9,20 @@
 Overview:
 
 - :class:`AbstractIntervention`
-<<<<<<< HEAD
 - :class:`Vaccination`
-=======
 - :class:`CaseIsolation`
 - :class:`PlaceClosure`
 - :class:`HouseholdQuarantine`
 - :class:`SocialDistancing`
->>>>>>> a0bfdecf
 
 .. autoclass:: AbstractIntervention
     :members:
     :special-members: __init__, __call__
 
-<<<<<<< HEAD
 .. autoclass:: Vaccination
-=======
+    :members:
+    :special-members: __init__, __call__
+
 .. autoclass:: CaseIsolation
     :members:
     :special-members: __init__, __call__
@@ -38,6 +36,5 @@
     :special-members: __init__, __call__
 
 .. autoclass:: SocialDistancing
->>>>>>> a0bfdecf
     :members:
     :special-members: __init__, __call__
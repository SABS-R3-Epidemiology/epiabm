#
# Example simulation script running with Gibraltar parameters
# Incorporates both age and spatial stratification.
#

import os
import sys
import logging
import pandas as pd
import matplotlib.pyplot as plt

import pyEpiabm as pe

# Add plotting functions to path
sys.path.append(os.path.join(os.path.dirname(__file__), os.path.pardir,
                "./age_stratified_example"))
from age_stratified_plot import Plotter  # noqa

# Setup output for logging file
logging.basicConfig(filename='sim.log', filemode='w+', level=logging.DEBUG,
                    format=('%(asctime)s - %(name)s'
                            + '- %(levelname)s - %(message)s'))

# Set config file for Parameters
pe.Parameters.set_file(os.path.join(os.path.dirname(__file__),
                                    "gibraltar_parameters.json"))

# Generate population from input file
# (Input converted from CovidSim with `microcell_conversion.py`)
file_loc = os.path.join(os.path.dirname(__file__),
                        "gibraltar_inputs", "gib_input.csv")
population = pe.routine.FilePopulationFactory.make_pop(file_loc,
                                                       random_seed=42)


# sim_ and file_params give details for the running of the simulations and
# where output should be written to.
sim_params = {"simulation_start_time": 0, "simulation_end_time": 90,
              "initial_infected_number": 100, "initial_infect_cell": True,
              "simulation_seed": 42,
              "include_waning": True}

file_params = {"output_file": "output_gibraltar.csv",
               "output_dir": os.path.join(os.path.dirname(__file__),
                                          "simulation_outputs"),
               "spatial_output": True,
               "age_stratified": True}

dem_file_params = {"output_dir": os.path.join(os.path.dirname(__file__),
                                              "simulation_outputs"),
                   "spatial_output": True,
                   "age_output": True}

<<<<<<< HEAD
ih_file_params = {"output_dir": os.path.join(os.path.dirname(__file__),
                                             "simulation_outputs"),
                  "status_output": True,
                  "infectiousness_output": True}
=======
inf_history_params = {"output_dir": os.path.join(os.path.dirname(__file__),
                                                 "simulation_outputs"),
                      "status_output": True,
                      "infectiousness_output": True,
                      "compress": True}
>>>>>>> bef76876

# Create a simulation object, configure it with the parameters given, then
# run the simulation.
sim = pe.routine.Simulation()
sim.configure(
    population,
    [pe.sweep.InitialHouseholdSweep(),
     pe.sweep.InitialInfectedSweep(),
     pe.sweep.InitialisePlaceSweep(),
     pe.sweep.InitialDemographicsSweep(dem_file_params)],
    [
        pe.sweep.InterventionSweep(),
        pe.sweep.UpdatePlaceSweep(),
        pe.sweep.HouseholdSweep(),
        pe.sweep.PlaceSweep(),
        pe.sweep.SpatialSweep(),
        pe.sweep.QueueSweep(),
        pe.sweep.HostProgressionSweep(),
    ],
    sim_params,
    file_params,
    inf_history_params
)
sim.run_sweeps()
sim.compress_csv()

# Need to close the writer object at the end of each simulation.
del (sim.writer)
del (sim)

# Creation of a plot of results (plotter from spatial_simulation_flow)
logging.getLogger("matplotlib").setLevel(logging.WARNING)
filename = os.path.join(os.path.dirname(__file__), "simulation_outputs",
                        "output_gibraltar.csv")
SIRdf = pd.read_csv(filename)
total = SIRdf[list(SIRdf.filter(regex='InfectionStatus.Infect'))]
SIRdf["Infected"] = total.sum(axis=1)
SIRdf = SIRdf.groupby(["time"]).agg(
                                {"InfectionStatus.Susceptible": 'sum',
                                 "Infected": 'sum',
                                 "InfectionStatus.Recovered": 'sum',
                                 "InfectionStatus.Dead": 'sum'})
SIRdf.rename(columns={"InfectionStatus.Susceptible": "Susceptible",
                      "InfectionStatus.Recovered": "Recovered"},
             inplace=True)

# Create plot to show SIR curves against time
SIRdf.plot(y=["Susceptible", "Infected", "Recovered"])
plt.savefig(os.path.join(os.path.dirname(__file__),
            "simulation_outputs/simulation_flow_SIR_plot.png"))

# Creation of a plot of results with age stratification
# if file_params["age_stratified"]:
p = Plotter(os.path.join(os.path.dirname(__file__),
            "simulation_outputs/output_gibraltar.csv"),
            start_date='18-03-2022', sum_weekly=True)
p.barchart(os.path.join(os.path.dirname(__file__),
           "simulation_outputs/age_stratify.png"),
           write_Df_toFile=os.path.join(os.path.dirname(__file__),
           "simulation_outputs/gibraltar_weeky_cases.csv"),
           param_file=os.path.join(os.path.dirname(__file__),
           "gibraltar_parameters.json"))<|MERGE_RESOLUTION|>--- conflicted
+++ resolved
@@ -51,18 +51,11 @@
                    "spatial_output": True,
                    "age_output": True}
 
-<<<<<<< HEAD
-ih_file_params = {"output_dir": os.path.join(os.path.dirname(__file__),
-                                             "simulation_outputs"),
-                  "status_output": True,
-                  "infectiousness_output": True}
-=======
 inf_history_params = {"output_dir": os.path.join(os.path.dirname(__file__),
                                                  "simulation_outputs"),
                       "status_output": True,
                       "infectiousness_output": True,
                       "compress": True}
->>>>>>> bef76876
 
 # Create a simulation object, configure it with the parameters given, then
 # run the simulation.

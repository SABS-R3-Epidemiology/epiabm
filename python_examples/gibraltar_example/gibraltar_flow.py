--- conflicted
+++ resolved
@@ -81,23 +81,12 @@
 logging.getLogger("matplotlib").setLevel(logging.WARNING)
 filename = os.path.join(os.path.dirname(__file__), "simulation_outputs",
                         "output_gibraltar.csv")
-<<<<<<< HEAD
-df_sum_age = pd.read_csv(filename)
-df_sum_age["Infected"] = sum(df_sum_age[x] for x in df_sum_age.columns
-                             if x.startswith("InfectionStatus.Infect"))
-df_sum_age.rename(columns={"InfectionStatus.Susceptible": "Susceptible",
-                           "InfectionStatus.Recovered": "Recovered"},
-                  inplace=True)
-df_voronoi = df_sum_age.copy()
-df_sum_age = df_sum_age.groupby(["time"]).agg(
-                                {"Susceptible": 'sum',
-=======
 SIRdf = pd.read_csv(filename)
 total = SIRdf[list(SIRdf.filter(regex='InfectionStatus.Infect'))]
 SIRdf["Infected"] = total.sum(axis=1)
+df_voronoi = SIRdf.copy()
 SIRdf = SIRdf.groupby(["time"]).agg(
                                 {"InfectionStatus.Susceptible": 'sum',
->>>>>>> bf84d105
                                  "Infected": 'sum',
                                  "InfectionStatus.Recovered": 'sum',
                                  "InfectionStatus.Dead": 'sum'})

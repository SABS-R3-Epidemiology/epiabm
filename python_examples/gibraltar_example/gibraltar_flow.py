#
# Example simulation script running with Gibraltar parameters
# Incorporates both age and spatial stratification.
#

import os
import sys
import logging
import pandas as pd
import matplotlib.pyplot as plt

import pyEpiabm as pe

# Add plotting functions to path
sys.path.append(os.path.join(os.path.dirname(__file__), os.path.pardir,
                "./age_stratified_example"))
from age_stratified_plot import Plotter  # noqa

# Setup output for logging file
logging.basicConfig(filename='sim.log', filemode='w+', level=logging.DEBUG,
                    format=('%(asctime)s - %(name)s'
                            + '- %(levelname)s - %(message)s'))

# Set config file for Parameters
pe.Parameters.set_file(os.path.join(os.path.dirname(__file__),
                                    "gibraltar_parameters.json"))

# Generate population from input file
# (Input converted from CovidSim with `microcell_conversion.py`)
file_loc = os.path.join(os.path.dirname(__file__),
                        "gibraltar_inputs", "gib_input.csv")
population = pe.routine.FilePopulationFactory.make_pop(file_loc,
                                                       random_seed=42)


# sim_ and file_params give details for the running of the simulations and
# where output should be written to.
<<<<<<< HEAD
sim_params = {"simulation_start_time": 0, "simulation_end_time": 90,
              "initial_infected_number": 100, "initial_infect_cell": True,
              "simulation_seed": 42}
=======
sim_params = {"simulation_start_time": 0, "simulation_end_time": 105,
              "initial_infected_number": 100, "initial_infect_cell": True}
>>>>>>> 9cf5fc6d

file_params = {"output_file": "output_gibraltar.csv",
               "output_dir": os.path.join(os.path.dirname(__file__),
                                          "simulation_outputs"),
               "spatial_output": True,
               "age_stratified": True}

# Create a simulation object, configure it with the parameters given, then
# run the simulation.
sim = pe.routine.Simulation()
sim.configure(
    population,
    [pe.sweep.InitialInfectedSweep(), pe.sweep.InitialisePlaceSweep()],
    [
        pe.sweep.UpdatePlaceSweep(),
        pe.sweep.HouseholdSweep(),
        pe.sweep.PlaceSweep(),
        pe.sweep.SpatialSweep(),
        pe.sweep.QueueSweep(),
        pe.sweep.HostProgressionSweep(),
    ],
    sim_params,
    file_params,
)
sim.run_sweeps()

# Need to close the writer object at the end of each simulation.
del (sim.writer)
del (sim)

# Creation of a plot of results (plotter from spatial_simulation_flow)
logging.getLogger("matplotlib").setLevel(logging.WARNING)
filename = os.path.join(os.path.dirname(__file__), "simulation_outputs",
                        "output_gibraltar.csv")
<<<<<<< HEAD
df_sum_age = pd.read_csv(filename)
df_sum_age["Infected"] = sum(df_sum_age[x] for x in df_sum_age.columns
                             if x.startswith("InfectionStatus.Infect"))
df_sum_age.rename(columns={"InfectionStatus.Susceptible": "Susceptible",
                           "InfectionStatus.Recovered": "Recovered"},
                  inplace=True)

df_sum_age = df_sum_age.groupby(["time"]).agg(
                                {"Susceptible": 'sum',
                                 "Infected": 'sum',
                                 "Recovered": 'sum'})
# Create plot to show SIR curves against time
df_sum_age.plot(y=["Susceptible", "Infected", "Recovered"])
=======
SIRdf = pd.read_csv(filename)
total = SIRdf[list(SIRdf.filter(regex='InfectionStatus.Infect'))]
SIRdf["Total Infectious"] = total.sum(axis=1)
SIRdf = SIRdf.groupby(["time"]).agg(
                                {"InfectionStatus.Susceptible": 'sum',
                                 "Total Infectious": 'sum',
                                 "InfectionStatus.Recovered": 'sum',
                                 "InfectionStatus.Dead": 'sum'})
# Create plot to show SIR curves against time
SIRdf.plot(y=["InfectionStatus.Susceptible",
              "Total Infectious",
              "InfectionStatus.Recovered"])
>>>>>>> 9cf5fc6d
plt.savefig(os.path.join(os.path.dirname(__file__),
            "simulation_outputs/simulation_flow_SIR_plot.png"))

# Creation of a plot of results with age stratification
# if file_params["age_stratified"]:
p = Plotter(os.path.join(os.path.dirname(__file__),
            "simulation_outputs/output_gibraltar.csv"),
            start_date='18-03-2022', sum_weekly=True)
p.barchart(os.path.join(os.path.dirname(__file__),
           "simulation_outputs/age_stratify.png"),
           write_Df_toFile=os.path.join(os.path.dirname(__file__),
           "simulation_outputs/gibraltar_weeky_cases.csv"),
           param_file=os.path.join(os.path.dirname(__file__),
           "gibraltar_parameters.json"))<|MERGE_RESOLUTION|>--- conflicted
+++ resolved
@@ -35,14 +35,9 @@
 
 # sim_ and file_params give details for the running of the simulations and
 # where output should be written to.
-<<<<<<< HEAD
 sim_params = {"simulation_start_time": 0, "simulation_end_time": 90,
               "initial_infected_number": 100, "initial_infect_cell": True,
               "simulation_seed": 42}
-=======
-sim_params = {"simulation_start_time": 0, "simulation_end_time": 105,
-              "initial_infected_number": 100, "initial_infect_cell": True}
->>>>>>> 9cf5fc6d
 
 file_params = {"output_file": "output_gibraltar.csv",
                "output_dir": os.path.join(os.path.dirname(__file__),
@@ -77,34 +72,19 @@
 logging.getLogger("matplotlib").setLevel(logging.WARNING)
 filename = os.path.join(os.path.dirname(__file__), "simulation_outputs",
                         "output_gibraltar.csv")
-<<<<<<< HEAD
-df_sum_age = pd.read_csv(filename)
-df_sum_age["Infected"] = sum(df_sum_age[x] for x in df_sum_age.columns
-                             if x.startswith("InfectionStatus.Infect"))
-df_sum_age.rename(columns={"InfectionStatus.Susceptible": "Susceptible",
-                           "InfectionStatus.Recovered": "Recovered"},
-                  inplace=True)
-
-df_sum_age = df_sum_age.groupby(["time"]).agg(
-                                {"Susceptible": 'sum',
-                                 "Infected": 'sum',
-                                 "Recovered": 'sum'})
-# Create plot to show SIR curves against time
-df_sum_age.plot(y=["Susceptible", "Infected", "Recovered"])
-=======
 SIRdf = pd.read_csv(filename)
 total = SIRdf[list(SIRdf.filter(regex='InfectionStatus.Infect'))]
-SIRdf["Total Infectious"] = total.sum(axis=1)
+SIRdf["Infected"] = total.sum(axis=1)
 SIRdf = SIRdf.groupby(["time"]).agg(
                                 {"InfectionStatus.Susceptible": 'sum',
-                                 "Total Infectious": 'sum',
+                                 "Infected": 'sum',
                                  "InfectionStatus.Recovered": 'sum',
                                  "InfectionStatus.Dead": 'sum'})
+SIRdf.rename(columns={"InfectionStatus.Susceptible": "Susceptible",
+                      "InfectionStatus.Recovered": "Recovered"},
+             inplace=True)
 # Create plot to show SIR curves against time
-SIRdf.plot(y=["InfectionStatus.Susceptible",
-              "Total Infectious",
-              "InfectionStatus.Recovered"])
->>>>>>> 9cf5fc6d
+SIRdf.plot(y=["Susceptible", "Infected", "Recovered"])
 plt.savefig(os.path.join(os.path.dirname(__file__),
             "simulation_outputs/simulation_flow_SIR_plot.png"))
 

--- conflicted
+++ resolved
@@ -14,10 +14,6 @@
 
 population = pe.ToyPopulationFactory().make_pop(**pop_params)
 cell = population.cells[0]
-<<<<<<< HEAD
-
-=======
->>>>>>> 434c76c2
 
 sim_params = {"simulation_start_time": 0, "simulation_end_time": 60,
               "population_size": 100,
@@ -32,10 +28,6 @@
 sim = pe.Simulation()
 sim.configure(
     population,
-<<<<<<< HEAD
-    pop_params,
-=======
->>>>>>> 434c76c2
     [pe.InitialInfectedSweep()],
     [pe.UpdatePlaceSweep(), pe.HouseholdSweep(), pe.PlaceSweep(),
      pe.QueueSweep(), pe.HostProgressionSweep()],

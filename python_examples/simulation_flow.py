--- conflicted
+++ resolved
@@ -38,15 +38,9 @@
               "initial_infected_number": 10}
 
 file_params = {"output_file": "output.csv",
-<<<<<<< HEAD
-               "output_dir": "python_examples/simulation_outputs",
-               "spatial_output": False,
-               "age_stratified": False}
-=======
                "output_dir": os.path.join(os.path.dirname(__file__),
                                           "simulation_outputs"),
                "spatial_output": False}
->>>>>>> 3cf26e6b
 
 # Create a simulation object, configure it with the parameters given, then
 # run the simulation.

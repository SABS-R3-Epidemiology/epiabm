--- conflicted
+++ resolved
@@ -13,16 +13,9 @@
 import matplotlib.cm as cm
 from scipy.spatial import Voronoi, voronoi_plot_2d
 
-<<<<<<< HEAD
 import geopandas as gpd
 from shapely import Polygon
-=======
-from cartopy import config
-import cartopy.crs as ccrs
-import cartopy
-
-
->>>>>>> b8ce9d10
+
 import glob
 from PIL import Image
 
@@ -326,8 +319,8 @@
     ax.set_ymargin(0.10)
     ax.set_extent([-65, -64.5, 32, 32.45], crs=ccrs.PlateCarree())
 
-    ax.add_feature(cartopy.feature.OCEAN, color='cornflowerblue', alpha=1, zorder=1000)
-    ax.add_feature(cartopy.feature.COASTLINE, color='black', alpha=1, zorder=1001)
+    # ax.add_feature(cartopy.feature.OCEAN, color='cornflowerblue', alpha=1, zorder=1000)
+    # ax.add_feature(cartopy.feature.COASTLINE, color='black', alpha=1, zorder=1001)
 
     def animate(i):
         temp_fig, temp_ax = plot_time_point(df, vor, name, i, grid_lim, ax,

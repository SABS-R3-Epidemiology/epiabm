#
# Reads in existing simulation output and visualises
# the spatial distribution using Voronoi tesselation.
#

import os
import math
import numpy as np
import pandas as pd
import matplotlib.animation
import matplotlib.pyplot as plt
import matplotlib.cm as cm
from scipy.spatial import Voronoi, voronoi_plot_2d

import glob
from PIL import Image


def find_value_for_region(current_df, point, name):
    """Extract value from given column for entry at given point.
    Requires a unique position (and so should only be passed data
    from a single point in time).

    :param current_df: Dataframe, for a single time point
    :type current_df: pd.Dataframe
    :param point: Location of given cell
    :type point: Tuple(float, float)
    :param name: Name of quantity to extract
    :type name: str
    :return: Named attribute of given cell
    :rtype: float
    """
    row = current_df.loc[(current_df['location_x'] == point[0])
                         & (current_df['location_y'] == point[1])]
    assert len(row[name]) == 1, "Multiple values found at point"
    assert name in current_df.columns.values, "Column name not in dataframe"
    return row[name].values[0]  # Change to plot other characteristic


def generate_colour_map(df, name, min_value=0.0, cmap=cm.Reds):
    """Generates a given color map, with the max value determined by
    the max value in a given column of the provided dataframe.

    :param df: Overall dataframe (from simulation output)
    :type df: pd.Dataframe
    :param name: Name of quantity to extract
    :type name: str
    :param min_value: Minimum value for colourmap
    :type min_value: float
    :param cmap: Colormap to use (default red)
    :type cmap: colormap
    :return: Mappable object to colour cells
    :rtype: ScalarMappable object

    """
    max_inf = max(df[name])
    norm = matplotlib.colors.Normalize(vmin=min_value, vmax=max_inf, clip=True)
    return cm.ScalarMappable(norm=norm, cmap=cmap)


def find_time_points(time_series, num_times):
    """Returns a given number of time points from time series,
    with approximately equal spacing.

    :param time_series: Time values from simulation output
    :type time_series: pd.Series
    :param num_times: Number of values to extract
    :type num_times: int
    :return: Array of times to plot data at
    :rtype: ndarray
    """
    all_times = time_series.drop_duplicates()
    idx = np.round(np.linspace(0, len(all_times) - 1, num_times)).astype(int)
    return all_times.to_numpy()[idx]


def plot_time_point(df, vor, name, time, grid_lim, ax, mapper):
    """Returns figure object with a spatial plot of all cells in the Voronoi
    tesselation, colour coded by their value in column 'name' at a given time.

    :param df: Overall dataframe (from simulation output)
    :type df: pd.Dataframe
    :param vor: Voronoi tesselation object
    :type vor: voronoi object
    :param name: Name of quantity to extract
    :type name: str
    :param time: Time to plot spatial data from
    :type time: float
    :param grid_lim: Spatial extent of plots, in the form
        [[min_x, max_x], [min_y, max_y]]
    :type grid_lim: List
    :param ax: Axes object on which to plot data
    :type ax: Axes
    :param mapper: Mappable object to colour cells
    :type mapper: ScalarMappable object
    :return: Figure and axes objects with plotted data
    :rtype: Figure, Axes
    """
    current_data = df.loc[df['time'] == time]
    fig = voronoi_plot_2d(vor, ax=ax, show_points=False, show_vertices=False)

    # Colourcode each region according to infection rate
    for r, region in enumerate(vor.regions):
        if -1 not in region:
            point = vor.points[r]
            value = find_value_for_region(current_data, point, name=name)
            polygon = [vor.vertices[i] for i in region]
            ax.fill(*zip(*polygon), color=mapper.to_rgba(value))

    ax.set_aspect('equal')
    ax.set_title(f"t = {time:.2f}")
    ax.set_xlim(grid_lim[0][0], grid_lim[0][1])
    ax.set_ylim(grid_lim[1][0], grid_lim[1][1])
    return fig, ax


def plot_time_grid(df, vor, name, grid_dim, grid_lim, save_loc):
    """Plots a grid of spatial plot of all cells in the Voronoi
    tesselation, colour coded by their value in column 'name',
    for multiple times.

    :param df: Overall dataframe (from simulation output)
    :type df: pd.Dataframe
    :param vor: Voronoi tesselation object
    :type vor: voronoi object
    :param name: Name of quantity to extract
    :type name: str
    :param grid_dim: Size of grid of spatial plots
    :type grid_dim: Tuple(int, int)
    :param grid_lim: Spatial extent of plots, in the form
        [[min_x, max_x], [min_y, max_y]]
    :type grid_lim: List
    :param save_loc: Path of saved image
    :type save_loc: str
    """
    # Generate colour map to use
    mapper = generate_colour_map(df, name=name)

    # Configure subplot grid
    fig, axs = plt.subplots(grid_dim[0], grid_dim[1],
                            sharex=True, sharey=True)
    fig.subplots_adjust(hspace=0, wspace=.25)
    axs = axs.ravel()

    # Determine time points to use
    plot_num = math.prod(grid_dim)
    times = find_time_points(df["time"], plot_num)

    # Add each subplot
    for i, t in enumerate(times):
        plot_time_point(df, vor, name, t, grid_lim, axs[i], mapper)

    cbar = plt.colorbar(mapper, ax=axs.tolist())
    cbar.set_label("Number of " + str(name))
    plt.xlim(grid_lim[0][0], grid_lim[0][1])
    plt.ylim(grid_lim[1][0], grid_lim[1][1])
    plt.savefig(save_loc)


def generate_animation(df, vor, name, grid_lim, save_path, use_pillow=True):
    """Plots a grid of spatial plot of all cells in the Voronoi
    tesselation, colour coded by their value in column 'name',
    for numltiple times.

    Has the option to use PillowWriter to generate the animation
    on the fly, or generate the images separately and then compile
    into an animation (recommended for older machines).


    :param df: Overall dataframe (from simulation output)
    :type df: pd.Dataframe
    :param vor: Voronoi tesselation object
    :type vor: voronoi object
    :param name: Name of quantity to extract
    :type name: str
    :param grid_lim: Spatial extent of plots, in the form
        [[min_x, max_x], [min_y, max_y]]
    :type grid_lim: List
    :param save_path: Path to saved animation
    :type save_path: str
    :param use_pillow: Whether to use pillow to generate animations
        on the fly, or from temporary images stored in memory
    :type use_pillow: bool
    """
    # Generate colour map to use
    mapper = generate_colour_map(df, name=name)

    times = df["time"].to_numpy()
    times = np.unique(times)

    fig = plt.figure()
    ax = plt.axes(xlim=(grid_lim[0][0], grid_lim[0][1]),
                  ylim=(grid_lim[1][0], grid_lim[1][1]))

    def animate(i):
        temp_fig, temp_ax = plot_time_point(df, vor, name, i, grid_lim, ax,
                                            mapper)
        if i == 0:
            cbar = temp_fig.colorbar(mapper)
            cbar.set_label("Number of " + str(name))
        return temp_fig, temp_ax

    if use_pillow:
        ani = matplotlib.animation.FuncAnimation(fig, animate, frames=times,
                                                 init_func=lambda *args: None)
        writer = matplotlib.animation.PillowWriter(fps=4)
        ani.save((save_path + str("voronoi_animation.gif")), writer=writer)
    else:
        for t in times:
            t_fig, t_ax = plot_time_point(df, vor, name, t, grid_lim, ax,
                                          mapper)
            if t == times[0]:
                cbar = t_fig.colorbar(mapper)
                cbar.set_label("Number of " + str(name))
            t_ax.set_xlim(grid_lim[0][0], grid_lim[0][1])
            t_ax.set_ylim(grid_lim[1][0], grid_lim[1][1])
            t_fig.savefig(save_path + "image" + f'{t:03d}' + "d.png")

        fp_in = save_path + "image" + "*d.png"
        fp_out = save_path + "voronoi_animation.gif"
        img, *imgs = [Image.open(f).convert('RGB')
                      for f in sorted(glob.glob(fp_in))]
        img.save(fp=fp_out, format='GIF', append_images=imgs,
                 save_all=True, duration=200, loop=0,
                 optimise=True)
        for file in os.listdir(save_path):  # Delete images after use
            if file.endswith('d.png'):
                os.remove(os.path.join(save_path, file))


# Read in the data from simulation output
filename = os.path.join(os.path.dirname(__file__), "spatial_outputs",
                        "output.csv")
df = pd.read_csv(filename)

locations = np.transpose(np.stack((df["location_x"], df["location_y"])))

max_x, max_y = np.ceil(np.amax(locations, axis=0))
min_x, min_y = np.floor(np.amin(locations, axis=0))
grid_limits = [[min_x, max_x], [min_y, max_y]]


# Add 4 distant dummy points to ensure all cells are finite
locations = np.append(locations, [[999, 999], [-999, 999],
                                  [999, -999], [-999, -999]], axis=0)

# Compute and plot Tesselation
vor = Voronoi(locations)

# Plot grid of time points
fig_loc = ("python_examples/spatial_example/spatial_outputs/"
           + "voronoi_grid_img.png")
plot_time_grid(df, vor, name="InfectionStatus.InfectMild",
               grid_dim=(2, 3), grid_lim=grid_limits, save_loc=fig_loc)

# Plot animation of simulation
animation_path = ("python_examples/spatial_example/spatial_outputs/")
anim = generate_animation(df, vor, name="InfectionStatus.InfectMild",
<<<<<<< HEAD
                          save_path=animation_path, use_pillow=False)
=======
                          grid_lim=grid_limits, save_path=animation_path,
                          use_pillow=True)
>>>>>>> 1e1c49ed
<|MERGE_RESOLUTION|>--- conflicted
+++ resolved
@@ -256,9 +256,5 @@
 # Plot animation of simulation
 animation_path = ("python_examples/spatial_example/spatial_outputs/")
 anim = generate_animation(df, vor, name="InfectionStatus.InfectMild",
-<<<<<<< HEAD
-                          save_path=animation_path, use_pillow=False)
-=======
                           grid_lim=grid_limits, save_path=animation_path,
-                          use_pillow=True)
->>>>>>> 1e1c49ed
+                          use_pillow=False)
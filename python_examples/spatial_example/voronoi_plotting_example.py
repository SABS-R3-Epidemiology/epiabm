#
# Reads in existing simulation output and visualises
# the spatial distribution using Voronoi tesselation.
#

import os
import math
import typing
import numpy as np
import pandas as pd
import matplotlib.animation
import matplotlib.pyplot as plt
import matplotlib.cm as cm
from scipy.spatial import Voronoi, voronoi_plot_2d

import glob
from PIL import Image


def point_in_region(point: np.ndarray,
                    grid_lim: typing.List[typing.List[float]]):
    """Checks whether point is within grid limits specified.
    Used to exclude distant points from colouring.

    Parameters
    ----------
    point : np.ndarray
        Point to consider
    grid_lim : typing.List[typing.List[float]]
        Spatial extent of plots, in the form [[min_x, max_x], [min_y, max_y]]

    Returns
    -------
    bool
        Whether the point exists in the region

    """
    x_valid = (point[0] >= grid_lim[0][0]) & (point[0] <= grid_lim[0][1])
    y_valid = (point[1] >= grid_lim[1][0]) & (point[1] <= grid_lim[1][1])
    return x_valid & y_valid


def find_value_for_region(
    current_df: pd.DataFrame, point: typing.Tuple[float, float], name: str
):
    """Extract value from given column for entry at given point.
    Requires a unique position (and so should only be passed data
    from a single point in time).

    Parameters
    ----------
    current_df : pd.DataFrame
        DataFrame, for a single time point
    point : typing.Tuple[float, float]
        Location of given cell
    name : str
        Name of quantity to extract

    Returns
    -------
    float
        Named attribute of given cell

    """
    row = current_df.loc[
        (current_df["location_x"] == point[0])
        & (current_df["location_y"] == point[1])
    ]
    assert len(row[name]) > 0, "No value found for point"
    assert len(row[name]) == 1, "Multiple values found at point"
    assert name in current_df.columns.values, "Column name not in dataframe"
    return row[name].values[0]  # Change to plot other characteristic


def generate_colour_map(
    df: pd.DataFrame, name: str, min_value: float = 0.0, cmap: plt.cm = cm.Reds
):
    """Generates a given color map, with the max value determined by
    the max value in a given column of the provided dataframe.

    Parameters
    ----------
    df : pd.DataFrame
        Overall dataframe (from simulation output)
    name : str
        Name of quantity to extract
    min_value : float
        Minimum value of given quantity for colourmap
    cmap : colormap
        Colormap to use (default red)

    Returns
    -------
    ScalarMappable object
        Mappable object to colour cells

    """
    max_inf = max(df[name])
    norm = matplotlib.colors.Normalize(vmin=min_value, vmax=max_inf, clip=True)
    return cm.ScalarMappable(norm=norm, cmap=cmap)


def find_time_points(time_series: pd.Series, num_times: int):
    """Returns a given number of time points from time series,
    with approximately equal spacing.

    Parameters
    ----------
    time_series : pd.Series
        Time values from simulation output
    num_times : int
        Number of values to extract

    Returns
    -------
    np.ndarray
        Array of times where data should be plotted

    """
    all_times = time_series.drop_duplicates()
    idx = np.round(np.linspace(0, len(all_times) - 1, num_times)).astype(int)
    return all_times.to_numpy()[idx]


def plot_time_point(
    df: pd.DataFrame,
    vor: Voronoi,
    name: str,
    time: float,
    grid_lim: typing.List[typing.List[float]],
    ax: plt.Axes,
    mapper: plt.cm.ScalarMappable,
):
    """Returns figure object with a spatial plot of all cells in the Voronoi
    tesselation, colour coded by their value in column 'name' at a given time.

    Parameters
    ----------
    df : pd.DataFrame
        Overall dataframe (from simulation output)
    vor : voronoi object
        Voronoi tesselation object
    name : str
        Name of quantity to extract
    time : float
        Time to plot spatial data from
    grid_lim : typing.List[typing.List[float]]
        Spatial extent of plots, in the form [[min_x, max_x], [min_y, max_y]]
    ax : Axes
        Axes object on which to plot data
    mapper : ScalarMappable object
        Mappable object to colour cells

    Returns
    -------
    Figure, Axes
        Figure and axes objects with plotted data

    """
    current_data = df.loc[df["time"] == time]
    fig = voronoi_plot_2d(vor, ax=ax, show_points=False, show_vertices=False)

    # Colourcode each region according to infection rate
    for r, region in enumerate(vor.regions):
        if r == 0:  # Vor.regions indexes from 1
            continue
        if -1 not in region:
            point_idx = np.where(vor.point_region == r)[0]
            point = vor.points[point_idx][0]
            if point_in_region(point, grid_lim):
                value = find_value_for_region(current_data, point, name=name)
                polygon = [vor.vertices[i] for i in region]
                ax.fill(*zip(*polygon), color=mapper.to_rgba(value))

    ax.set_aspect("equal")
    ax.set_title(f"t = {time:.2f}")
    ax.set_xlim(grid_lim[0][0], grid_lim[0][1])
    ax.set_ylim(grid_lim[1][0], grid_lim[1][1])
    return fig, ax


def plot_time_grid(
    df: pd.DataFrame,
    vor: Voronoi,
    name: str,
    grid_dim: typing.Tuple[float, float],
    grid_lim: typing.List[typing.List[float]],
    save_loc: str,
):
    """Plots a grid of spatial plot of all cells in the Voronoi
    tesselation, colour coded by their value in column 'name',
    for multiple times.

    Parameters
    ----------
    df : pd.DataFrame
        Overall dataframe (from simulation output)
    vor : voronoi object
        Voronoi tesselation object
    name : str
        Name of quantity to extract
    grid_dim : typing.Tuple[float, float]
        Size of grid of spatial plots
    grid_lim : typing.List[typing.List[float]]
        Spatial extent of plots, in the form [[min_x, max_x], [min_y, max_y]]
    save_loc : str
        Path of saved image
    """
    # Generate colour map to use
    mapper = generate_colour_map(df, name=name)

    # Configure subplot grid
    fig, axs = plt.subplots(grid_dim[0], grid_dim[1], sharex=True, sharey=True)
    fig.subplots_adjust(hspace=0.3, wspace=0.15)
    axs = axs.ravel()

    # Determine time points to use
    plot_num = math.prod(grid_dim)
    times = find_time_points(df["time"], plot_num)

    # Add each subplot
    for i, t in enumerate(times):
        plot_time_point(df, vor, name, t, grid_lim, axs[i], mapper)

    cbar = plt.colorbar(mapper, ax=axs.tolist())
    cbar.set_label("Number of " + str(name))
    plt.xlim(grid_lim[0][0], grid_lim[0][1])
    plt.ylim(grid_lim[1][0], grid_lim[1][1])
    plt.savefig(save_loc)


def generate_animation(
    df: pd.DataFrame,
    vor: Voronoi,
    name: str,
    grid_lim: typing.List[typing.List[float]],
    save_path: str,
    use_pillow: bool = True,
):
    """Plots a grid of spatial plot of all cells in the Voronoi
    tesselation, colour coded by their value in column 'name',
    for numltiple times.

    Has the option to use PillowWriter to generate the animation
    on the fly, or generate the images separately and then compile
    into an animation (recommended for older machines).


    Parameters
    ----------
    df : pd.DataFrame
        Overall dataframe (from simulation output)
    vor : voronoi object
        Voronoi tesselation object
    name : str
        Name of quantity to extract
    grid_lim : typing.List[typing.List[float]]
        Spatial extent of plots, in the form [[min_x, max_x], [min_y, max_y]]
    save_path : str
        Path to saved animation
    use_pillow : bool
        Whether to use pillow to generate animations on the fly,
        or from temporary images stored in memory
    """
    # Generate colour map to use
    mapper = generate_colour_map(df, name=name)

    times = df["time"].to_numpy()
    times = np.unique(times)

    fig = plt.figure()
    ax = plt.axes(
        xlim=(grid_lim[0][0], grid_lim[0][1]),
        ylim=(grid_lim[1][0], grid_lim[1][1])
    )

    def animate(i):
        temp_fig, temp_ax = plot_time_point(df, vor, name, i, grid_lim, ax,
                                            mapper)
        if i == 0:
            cbar = temp_fig.colorbar(mapper)
            cbar.set_label("Number of " + str(name))
        return temp_fig, temp_ax

    if use_pillow:
        ani = matplotlib.animation.FuncAnimation(
            fig, animate, frames=times, init_func=lambda *args: None
        )
        writer = matplotlib.animation.PillowWriter(fps=30)
        ani.save((save_path + str("voronoi_animation.gif")), writer=writer,
                 dpi=200)
    else:
<<<<<<< HEAD
        file_names = []
=======
>>>>>>> 1925f8ee
        for i, t in enumerate(times):
            t_fig, t_ax = plot_time_point(df, vor, name, t, grid_lim, ax,
                                          mapper)
            if t == times[0]:
                cbar = t_fig.colorbar(mapper)
                cbar.set_label("Number of " + str(name))
            t_ax.set_xlim(grid_lim[0][0], grid_lim[0][1])
            t_ax.set_ylim(grid_lim[1][0], grid_lim[1][1])
<<<<<<< HEAD
            file_name = ("image" + f'{i:03d}' + "d.png")
            file_names.append(file_name)
            t_fig.savefig(save_path + file_name)
=======
            t_fig.savefig(save_path + "image" + f"{i:03d}" + "d.png")
>>>>>>> 1925f8ee
            plt.close(t_fig)

        fp_in = save_path + "image" + "*d.png"
        fp_out = save_path + "voronoi_animation.gif"
        img, *imgs = [Image.open(f).convert("RGB")
                      for f in sorted(glob.glob(fp_in))]
        img.save(
            fp=fp_out,
            format="GIF",
            append_images=imgs,
            save_all=True,
            duration=20,
            loop=0,
            optimise=True,
        )
        for file in os.listdir(save_path):  # Delete images after use
<<<<<<< HEAD
            if file in file_names:
=======
            if file.endswith("d.png"):
>>>>>>> 1925f8ee
                os.remove(os.path.join(save_path, file))


# Read in the data from simulation output
filename = os.path.join(os.path.dirname(__file__), "spatial_outputs",
                        "output.csv")
df = pd.read_csv(filename)

locations = np.unique(
    np.transpose(np.stack((df["location_x"], df["location_y"]))), axis=0
)

max_x, max_y = np.ceil(np.amax(locations, axis=0))
min_x, min_y = np.floor(np.amin(locations, axis=0))
grid_limits = [[min_x, max_x], [min_y, max_y]]


# Add 4 distant dummy points to ensure all cells are finite
locations = np.append(
    locations, [[999, 999], [-999, 999], [999, -999], [-999, -999]], axis=0
)

# Compute and plot Tesselation
vor = Voronoi(locations)

# Plot grid of time points
fig_loc = ("python_examples/spatial_example/spatial_outputs/"
           + "voronoi_grid_img.png")
plot_time_grid(
    df,
    vor,
    name="InfectionStatus.InfectMild",
    grid_dim=(3, 3),
    grid_lim=grid_limits,
    save_loc=fig_loc,
)

<<<<<<< HEAD
# Plot animation of simulation
animation_path = ("python_examples/spatial_example/spatial_outputs/")
anim = generate_animation(df, vor, name="InfectionStatus.InfectMild",
                          grid_lim=grid_limits, save_path=animation_path,
                          use_pillow=False)
=======
# # Plot animation of simulation
animation_path = "python_examples/spatial_example/spatial_outputs/"
anim = generate_animation(
    df,
    vor,
    name="InfectionStatus.InfectMild",
    grid_lim=grid_limits,
    save_path=animation_path,
    use_pillow=True,
)
>>>>>>> 1925f8ee
<|MERGE_RESOLUTION|>--- conflicted
+++ resolved
@@ -290,10 +290,7 @@
         ani.save((save_path + str("voronoi_animation.gif")), writer=writer,
                  dpi=200)
     else:
-<<<<<<< HEAD
         file_names = []
-=======
->>>>>>> 1925f8ee
         for i, t in enumerate(times):
             t_fig, t_ax = plot_time_point(df, vor, name, t, grid_lim, ax,
                                           mapper)
@@ -302,13 +299,9 @@
                 cbar.set_label("Number of " + str(name))
             t_ax.set_xlim(grid_lim[0][0], grid_lim[0][1])
             t_ax.set_ylim(grid_lim[1][0], grid_lim[1][1])
-<<<<<<< HEAD
             file_name = ("image" + f'{i:03d}' + "d.png")
             file_names.append(file_name)
             t_fig.savefig(save_path + file_name)
-=======
-            t_fig.savefig(save_path + "image" + f"{i:03d}" + "d.png")
->>>>>>> 1925f8ee
             plt.close(t_fig)
 
         fp_in = save_path + "image" + "*d.png"
@@ -325,11 +318,7 @@
             optimise=True,
         )
         for file in os.listdir(save_path):  # Delete images after use
-<<<<<<< HEAD
             if file in file_names:
-=======
-            if file.endswith("d.png"):
->>>>>>> 1925f8ee
                 os.remove(os.path.join(save_path, file))
 
 
@@ -367,21 +356,8 @@
     save_loc=fig_loc,
 )
 
-<<<<<<< HEAD
 # Plot animation of simulation
 animation_path = ("python_examples/spatial_example/spatial_outputs/")
 anim = generate_animation(df, vor, name="InfectionStatus.InfectMild",
                           grid_lim=grid_limits, save_path=animation_path,
-                          use_pillow=False)
-=======
-# # Plot animation of simulation
-animation_path = "python_examples/spatial_example/spatial_outputs/"
-anim = generate_animation(
-    df,
-    vor,
-    name="InfectionStatus.InfectMild",
-    grid_lim=grid_limits,
-    save_path=animation_path,
-    use_pillow=True,
-)
->>>>>>> 1925f8ee
+                          use_pillow=False)